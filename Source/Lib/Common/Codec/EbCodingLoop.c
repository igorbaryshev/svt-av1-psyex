--- conflicted
+++ resolved
@@ -194,28 +194,16 @@
 
 
 #if DC_SIGN_CONTEXT_EP
-<<<<<<< HEAD
     uint8_t dc_sign_level_coeff;
-=======
-    uint8_t dcSignLevelCoeff;
->>>>>>> 6c434dbc
     uint16_t txb_count = context_ptr->blk_geom->txb_count[context_ptr->cu_ptr->tx_depth];
 
     for (uint8_t txb_itr = 0; txb_itr < txb_count; txb_itr++) {
 
-<<<<<<< HEAD
         dc_sign_level_coeff = (int32_t)context_ptr->cu_ptr->quantized_dc[0][txb_itr];
 
         neighbor_array_unit_mode_write(
             luma_dc_sign_level_coeff_neighbor_array,
             (uint8_t*)&dc_sign_level_coeff,
-=======
-        dcSignLevelCoeff = (int32_t)context_ptr->cu_ptr->quantized_dc[0][txb_itr];
-
-        neighbor_array_unit_mode_write(
-            luma_dc_sign_level_coeff_neighbor_array,
-            (uint8_t*)&dcSignLevelCoeff,
->>>>>>> 6c434dbc
             context_ptr->cu_origin_x + context_ptr->blk_geom->tx_boff_x[context_ptr->cu_ptr->tx_depth][txb_itr],
             context_ptr->cu_origin_y + context_ptr->blk_geom->tx_boff_y[context_ptr->cu_ptr->tx_depth][txb_itr],
             context_ptr->blk_geom->tx_width[context_ptr->cu_ptr->tx_depth][txb_itr],
@@ -223,7 +211,6 @@
             NEIGHBOR_ARRAY_UNIT_TOP_AND_LEFT_ONLY_MASK);
     }
 
-<<<<<<< HEAD
     if (component_mask & PICTURE_BUFFER_DESC_CHROMA_MASK) {
 
         dc_sign_level_coeff = (int32_t)context_ptr->cu_ptr->quantized_dc[1][0];
@@ -231,35 +218,17 @@
         neighbor_array_unit_mode_write(
             cb_dc_sign_level_coeff_neighbor_array,
             (uint8_t*)&dc_sign_level_coeff,
-=======
-    if (component_mask & PICTURE_BUFFER_DESC_CHROMA_MASK)
-    {
-
-        dcSignLevelCoeff = (int32_t)context_ptr->cu_ptr->quantized_dc[1][0];
-
-        neighbor_array_unit_mode_write(
-            cb_dc_sign_level_coeff_neighbor_array,
-            (uint8_t*)&dcSignLevelCoeff,
->>>>>>> 6c434dbc
             ((origin_x >> 3) << 3) / 2,
             ((origin_y >> 3) << 3) / 2,
             width_uv,
             height_uv,
             NEIGHBOR_ARRAY_UNIT_TOP_AND_LEFT_ONLY_MASK);
 
-<<<<<<< HEAD
         dc_sign_level_coeff = (int32_t)context_ptr->cu_ptr->quantized_dc[2][0];
 
         neighbor_array_unit_mode_write(
             cr_dc_sign_level_coeff_neighbor_array,
             (uint8_t*)&dc_sign_level_coeff,
-=======
-        dcSignLevelCoeff = (int32_t)context_ptr->cu_ptr->quantized_dc[2][0];
-
-        neighbor_array_unit_mode_write(
-            cr_dc_sign_level_coeff_neighbor_array,
-            (uint8_t*)&dcSignLevelCoeff,
->>>>>>> 6c434dbc
             ((origin_x >> 3) << 3) / 2,
             ((origin_y >> 3) << 3) / 2,
             width_uv,
@@ -324,28 +293,16 @@
 
 
 #if DC_SIGN_CONTEXT_EP
-<<<<<<< HEAD
     uint8_t dc_sign_level_coeff;
-=======
-    uint8_t dcSignLevelCoeff;
->>>>>>> 6c434dbc
     uint16_t txb_count = context_ptr->blk_geom->txb_count[context_ptr->cu_ptr->tx_depth];
 
     for (uint8_t txb_itr = 0; txb_itr < txb_count; txb_itr++) {
 
-<<<<<<< HEAD
         dc_sign_level_coeff = (int32_t)context_ptr->cu_ptr->quantized_dc[0][txb_itr];
 
         neighbor_array_unit_mode_write(
             luma_dc_sign_level_coeff_neighbor_array,
             (uint8_t*)&dc_sign_level_coeff,
-=======
-        dcSignLevelCoeff = (int32_t)context_ptr->cu_ptr->quantized_dc[0][txb_itr];
-
-        neighbor_array_unit_mode_write(
-            luma_dc_sign_level_coeff_neighbor_array,
-            (uint8_t*)&dcSignLevelCoeff,
->>>>>>> 6c434dbc
             context_ptr->cu_origin_x + context_ptr->blk_geom->tx_boff_x[context_ptr->cu_ptr->tx_depth][txb_itr],
             context_ptr->cu_origin_y + context_ptr->blk_geom->tx_boff_y[context_ptr->cu_ptr->tx_depth][txb_itr],
             context_ptr->blk_geom->tx_width[context_ptr->cu_ptr->tx_depth][txb_itr],
@@ -353,38 +310,22 @@
             NEIGHBOR_ARRAY_UNIT_TOP_AND_LEFT_ONLY_MASK);
     }
 
-<<<<<<< HEAD
     dc_sign_level_coeff = (int32_t)context_ptr->cu_ptr->quantized_dc[1][0];
 
     neighbor_array_unit_mode_write(
         cb_dc_sign_level_coeff_neighbor_array,
         (uint8_t*)&dc_sign_level_coeff,
-=======
-    dcSignLevelCoeff = (int32_t)context_ptr->cu_ptr->quantized_dc[1][0];
-
-    neighbor_array_unit_mode_write(
-        cb_dc_sign_level_coeff_neighbor_array,
-        (uint8_t*)&dcSignLevelCoeff,
->>>>>>> 6c434dbc
         ((origin_x >> 3) << 3) / 2,
         ((origin_y >> 3) << 3) / 2,
         context_ptr->blk_geom->bwidth_uv,
         context_ptr->blk_geom->bheight_uv,
         NEIGHBOR_ARRAY_UNIT_TOP_AND_LEFT_ONLY_MASK);
 
-<<<<<<< HEAD
     dc_sign_level_coeff = (int32_t)context_ptr->cu_ptr->quantized_dc[2][0];
 
     neighbor_array_unit_mode_write(
         cr_dc_sign_level_coeff_neighbor_array,
         (uint8_t*)&dc_sign_level_coeff,
-=======
-    dcSignLevelCoeff = (int32_t)context_ptr->cu_ptr->quantized_dc[2][0];
-
-    neighbor_array_unit_mode_write(
-        cr_dc_sign_level_coeff_neighbor_array,
-        (uint8_t*)&dcSignLevelCoeff,
->>>>>>> 6c434dbc
         ((origin_x >> 3) << 3) / 2,
         ((origin_y >> 3) << 3) / 2,
         context_ptr->blk_geom->bwidth_uv,
@@ -650,7 +591,6 @@
     uint32_t                 round_origin_x = (origin_x >> 3) << 3;// for Chroma blocks with size of 4
     uint32_t                 round_origin_y = (origin_y >> 3) << 3;// for Chroma blocks with size of 4
 
-<<<<<<< HEAD
     const uint32_t input_luma_offset = ((origin_y + input_samples->origin_y)          * input_samples->stride_y) + (origin_x + input_samples->origin_x);
     const uint32_t input_cb_offset = (((round_origin_y + input_samples->origin_y) >> 1)    * input_samples->stride_cb) + ((round_origin_x + input_samples->origin_x) >> 1);
     const uint32_t input_cr_offset = (((round_origin_y + input_samples->origin_y) >> 1)    * input_samples->stride_cr) + ((round_origin_x + input_samples->origin_x) >> 1);
@@ -666,24 +606,6 @@
     const uint32_t scratch_luma_offset = context_ptr->blk_geom->tx_org_x[context_ptr->txb_itr] + context_ptr->blk_geom->tx_org_y[context_ptr->txb_itr] * SB_STRIDE_Y;
     const uint32_t scratch_cb_offset = ROUND_UV(context_ptr->blk_geom->tx_org_x[context_ptr->txb_itr]) / 2 + ROUND_UV(context_ptr->blk_geom->tx_org_y[context_ptr->txb_itr]) / 2 * SB_STRIDE_UV;
     const uint32_t scratch_cr_offset = ROUND_UV(context_ptr->blk_geom->tx_org_x[context_ptr->txb_itr]) / 2 + ROUND_UV(context_ptr->blk_geom->tx_org_y[context_ptr->txb_itr]) / 2 * SB_STRIDE_UV;
-=======
-    const uint32_t inputLumaOffset = ((origin_y + input_samples->origin_y)          * input_samples->stride_y) + (origin_x + input_samples->origin_x);
-    const uint32_t inputCbOffset = (((round_origin_y + input_samples->origin_y) >> 1)    * input_samples->stride_cb) + ((round_origin_x + input_samples->origin_x) >> 1);
-    const uint32_t inputCrOffset = (((round_origin_y + input_samples->origin_y) >> 1)    * input_samples->stride_cr) + ((round_origin_x + input_samples->origin_x) >> 1);
-    const uint32_t predLumaOffset = ((predSamples->origin_y + origin_y)        * predSamples->stride_y) + (predSamples->origin_x + origin_x);
-    const uint32_t predCbOffset = (((predSamples->origin_y + round_origin_y) >> 1)  * predSamples->stride_cb) + ((predSamples->origin_x + round_origin_x) >> 1);
-    const uint32_t predCrOffset = (((predSamples->origin_y + round_origin_y) >> 1)  * predSamples->stride_cr) + ((predSamples->origin_x + round_origin_x) >> 1);
-
-#if ATB_SUPPORT
-    const uint32_t scratchLumaOffset = context_ptr->blk_geom->tx_org_x[cu_ptr->tx_depth][context_ptr->txb_itr] + context_ptr->blk_geom->tx_org_y[cu_ptr->tx_depth][context_ptr->txb_itr] * SB_STRIDE_Y;
-    const uint32_t scratchCbOffset = ROUND_UV(context_ptr->blk_geom->tx_org_x[cu_ptr->tx_depth][context_ptr->txb_itr]) / 2 + ROUND_UV(context_ptr->blk_geom->tx_org_y[cu_ptr->tx_depth][context_ptr->txb_itr]) / 2 * SB_STRIDE_UV;
-    const uint32_t scratchCrOffset = ROUND_UV(context_ptr->blk_geom->tx_org_x[cu_ptr->tx_depth][context_ptr->txb_itr]) / 2 + ROUND_UV(context_ptr->blk_geom->tx_org_y[cu_ptr->tx_depth][context_ptr->txb_itr]) / 2 * SB_STRIDE_UV;
-
-#else
-    const uint32_t scratchLumaOffset = context_ptr->blk_geom->tx_org_x[context_ptr->txb_itr] + context_ptr->blk_geom->tx_org_y[context_ptr->txb_itr] * SB_STRIDE_Y;
-    const uint32_t scratchCbOffset = ROUND_UV(context_ptr->blk_geom->tx_org_x[context_ptr->txb_itr]) / 2 + ROUND_UV(context_ptr->blk_geom->tx_org_y[context_ptr->txb_itr]) / 2 * SB_STRIDE_UV;
-    const uint32_t scratchCrOffset = ROUND_UV(context_ptr->blk_geom->tx_org_x[context_ptr->txb_itr]) / 2 + ROUND_UV(context_ptr->blk_geom->tx_org_y[context_ptr->txb_itr]) / 2 * SB_STRIDE_UV;
->>>>>>> 6c434dbc
 #endif
 
     const uint32_t coeff1dOffset = context_ptr->coded_area_sb;
@@ -720,7 +642,11 @@
             context_ptr->blk_geom->tx_width[context_ptr->txb_itr],
             context_ptr->blk_geom->tx_height[context_ptr->txb_itr]);
 #endif
+#if ATB_MD
+        uint8_t  tx_search_skip_fag = (picture_control_set_ptr->parent_pcs_ptr->tx_search_level == TX_SEARCH_ENC_DEC && (picture_control_set_ptr->parent_pcs_ptr->atb_mode == 0 || cu_ptr->prediction_mode_flag == INTER_MODE)) ? get_skip_tx_search_flag(
+#else
         uint8_t  tx_search_skip_fag = picture_control_set_ptr->parent_pcs_ptr->tx_search_level == TX_SEARCH_ENC_DEC ? get_skip_tx_search_flag(
+#endif
 #if BYPASS_USELESS_TX_SEARCH
             context_ptr->blk_geom,
 #else
@@ -912,13 +838,8 @@
                     EbByte dst_pred_ptr;
 
                     // Copy Cb pred samples from ep buffer to md buffer
-<<<<<<< HEAD
                     src_pred_ptr = predSamples->buffer_cb + pred_cb_offset;
                     dst_pred_ptr = &(candidateBuffer->prediction_ptr->buffer_cb[scratch_cb_offset]);
-=======
-                    src_pred_ptr = predSamples->buffer_cb + predCbOffset;
-                    dst_pred_ptr = &(candidateBuffer->prediction_ptr->buffer_cb[scratchCbOffset]);
->>>>>>> 6c434dbc
                     for (int i = 0; i < context_ptr->blk_geom->bheight_uv; i++) {
                         memcpy(dst_pred_ptr, src_pred_ptr, context_ptr->blk_geom->bwidth_uv);
                         src_pred_ptr += predSamples->stride_cb;
@@ -926,13 +847,8 @@
                     }
 
                     // Copy Cr pred samples from ep buffer to md buffer
-<<<<<<< HEAD
                     src_pred_ptr = predSamples->buffer_cr + pred_cr_offset;
                     dst_pred_ptr = &(candidateBuffer->prediction_ptr->buffer_cr[scratch_cr_offset]);
-=======
-                    src_pred_ptr = predSamples->buffer_cr + predCrOffset;
-                    dst_pred_ptr = &(candidateBuffer->prediction_ptr->buffer_cr[scratchCrOffset]);
->>>>>>> 6c434dbc
                     for (int i = 0; i < context_ptr->blk_geom->bheight_uv; i++) {
                         memcpy(dst_pred_ptr, src_pred_ptr, context_ptr->blk_geom->bwidth_uv);
                         src_pred_ptr += predSamples->stride_cr;
@@ -945,13 +861,8 @@
                         sb_ptr,
                         context_ptr->md_context,
                         input_samples,
-<<<<<<< HEAD
                         input_cb_offset,
                         scratch_cb_offset,
-=======
-                        inputCbOffset,
-                        scratchCbOffset,
->>>>>>> 6c434dbc
                         asm_type);
 
                     // Output(s)
@@ -975,15 +886,9 @@
                     cfl_predict_lbd(
                         context_ptr->md_context->pred_buf_q3,
 
-<<<<<<< HEAD
                         predSamples->buffer_cb + pred_cb_offset,
                         predSamples->stride_cb,
                         predSamples->buffer_cb + pred_cb_offset,
-=======
-                        predSamples->buffer_cb + predCbOffset,
-                        predSamples->stride_cb,
-                        predSamples->buffer_cb + predCbOffset,
->>>>>>> 6c434dbc
                         predSamples->stride_cb,
                         alpha_q3,
                         8,
@@ -1002,15 +907,9 @@
 
                     cfl_predict_lbd(
                         context_ptr->md_context->pred_buf_q3,
-<<<<<<< HEAD
                         predSamples->buffer_cr + pred_cr_offset,
                         predSamples->stride_cr,
                         predSamples->buffer_cr + pred_cr_offset,
-=======
-                        predSamples->buffer_cr + predCrOffset,
-                        predSamples->stride_cr,
-                        predSamples->buffer_cr + predCrOffset,
->>>>>>> 6c434dbc
                         predSamples->stride_cr,
                         alpha_q3,
                         8,
@@ -1033,12 +932,7 @@
 
     }
 
-<<<<<<< HEAD
     if (component_mask == PICTURE_BUFFER_DESC_FULL_MASK || component_mask == PICTURE_BUFFER_DESC_CHROMA_MASK) {
-=======
-    if (component_mask == PICTURE_BUFFER_DESC_FULL_MASK || component_mask == PICTURE_BUFFER_DESC_CHROMA_MASK)
-    {
->>>>>>> 6c434dbc
 
 #if ATB_EP
         if (cu_ptr->prediction_mode_flag == INTRA_MODE && (context_ptr->evaluate_cfl_ep || cu_ptr->prediction_unit_array->intra_chroma_mode == UV_CFL_PRED)) {
@@ -1443,7 +1337,6 @@
 #if ATB_SUPPORT 
     uint32_t round_origin_x = (origin_x >> 3) << 3;// for Chroma blocks with size of 4
     uint32_t round_origin_y = (origin_y >> 3) << 3;// for Chroma blocks with size of 4
-<<<<<<< HEAD
     const uint32_t input_luma_offset = context_ptr->blk_geom->tx_org_x[cu_ptr->tx_depth][context_ptr->txb_itr] + context_ptr->blk_geom->tx_org_y[cu_ptr->tx_depth][context_ptr->txb_itr] * SB_STRIDE_Y;
     const uint32_t input_cb_offset = ROUND_UV(context_ptr->blk_geom->tx_org_x[cu_ptr->tx_depth][context_ptr->txb_itr]) / 2 + ROUND_UV(context_ptr->blk_geom->tx_org_y[cu_ptr->tx_depth][context_ptr->txb_itr]) / 2 * SB_STRIDE_UV;
     const uint32_t input_cr_offset = ROUND_UV(context_ptr->blk_geom->tx_org_x[cu_ptr->tx_depth][context_ptr->txb_itr]) / 2 + ROUND_UV(context_ptr->blk_geom->tx_org_y[cu_ptr->tx_depth][context_ptr->txb_itr]) / 2 * SB_STRIDE_UV;
@@ -1465,29 +1358,6 @@
     const uint32_t scratch_luma_offset = context_ptr->blk_geom->origin_x + context_ptr->blk_geom->origin_y * SB_STRIDE_Y;
     const uint32_t scratch_cb_offset = ROUND_UV(context_ptr->blk_geom->origin_x) / 2 + ROUND_UV(context_ptr->blk_geom->origin_y) / 2 * SB_STRIDE_UV;
     const uint32_t scratch_cr_offset = ROUND_UV(context_ptr->blk_geom->origin_x) / 2 + ROUND_UV(context_ptr->blk_geom->origin_y) / 2 * SB_STRIDE_UV;
-=======
-    const uint32_t inputLumaOffset = context_ptr->blk_geom->tx_org_x[cu_ptr->tx_depth][context_ptr->txb_itr] + context_ptr->blk_geom->tx_org_y[cu_ptr->tx_depth][context_ptr->txb_itr] * SB_STRIDE_Y;
-    const uint32_t inputCbOffset = ROUND_UV(context_ptr->blk_geom->tx_org_x[cu_ptr->tx_depth][context_ptr->txb_itr]) / 2 + ROUND_UV(context_ptr->blk_geom->tx_org_y[cu_ptr->tx_depth][context_ptr->txb_itr]) / 2 * SB_STRIDE_UV;
-    const uint32_t inputCrOffset = ROUND_UV(context_ptr->blk_geom->tx_org_x[cu_ptr->tx_depth][context_ptr->txb_itr]) / 2 + ROUND_UV(context_ptr->blk_geom->tx_org_y[cu_ptr->tx_depth][context_ptr->txb_itr]) / 2 * SB_STRIDE_UV;
-    const uint32_t predLumaOffset = ((predSamples16bit->origin_y + origin_y)        * predSamples16bit->stride_y) + (predSamples16bit->origin_x + origin_x);
-    const uint32_t predCbOffset = (((predSamples16bit->origin_y + round_origin_y) >> 1)  * predSamples16bit->stride_cb) + ((predSamples16bit->origin_x + round_origin_x) >> 1);
-    const uint32_t predCrOffset = (((predSamples16bit->origin_y + round_origin_y) >> 1)  * predSamples16bit->stride_cr) + ((predSamples16bit->origin_x + round_origin_x) >> 1);
-    const uint32_t scratchLumaOffset = context_ptr->blk_geom->origin_x + context_ptr->blk_geom->origin_y * SB_STRIDE_Y;
-    const uint32_t scratchCbOffset = ROUND_UV(context_ptr->blk_geom->origin_x) / 2 + ROUND_UV(context_ptr->blk_geom->origin_y) / 2 * SB_STRIDE_UV;
-    const uint32_t scratchCrOffset = ROUND_UV(context_ptr->blk_geom->origin_x) / 2 + ROUND_UV(context_ptr->blk_geom->origin_y) / 2 * SB_STRIDE_UV;
-#else
-    uint32_t                 round_origin_x = (origin_x >> 3) << 3;// for Chroma blocks with size of 4
-    uint32_t                 round_origin_y = (origin_y >> 3) << 3;// for Chroma blocks with size of 4
-    const uint32_t           inputLumaOffset = context_ptr->blk_geom->tx_org_x[context_ptr->txb_itr] + context_ptr->blk_geom->tx_org_y[context_ptr->txb_itr] * SB_STRIDE_Y;
-    const uint32_t           inputCbOffset = ROUND_UV(context_ptr->blk_geom->tx_org_x[context_ptr->txb_itr]) / 2 + ROUND_UV(context_ptr->blk_geom->tx_org_y[context_ptr->txb_itr]) / 2 * SB_STRIDE_UV;
-    const uint32_t           inputCrOffset = ROUND_UV(context_ptr->blk_geom->tx_org_x[context_ptr->txb_itr]) / 2 + ROUND_UV(context_ptr->blk_geom->tx_org_y[context_ptr->txb_itr]) / 2 * SB_STRIDE_UV;
-    const uint32_t           predLumaOffset = ((predSamples16bit->origin_y + origin_y)        * predSamples16bit->stride_y) + (predSamples16bit->origin_x + origin_x);
-    const uint32_t           predCbOffset = (((predSamples16bit->origin_y + round_origin_y) >> 1)  * predSamples16bit->stride_cb) + ((predSamples16bit->origin_x + round_origin_x) >> 1);
-    const uint32_t           predCrOffset = (((predSamples16bit->origin_y + round_origin_y) >> 1)  * predSamples16bit->stride_cr) + ((predSamples16bit->origin_x + round_origin_x) >> 1);
-    const uint32_t scratchLumaOffset = context_ptr->blk_geom->origin_x + context_ptr->blk_geom->origin_y * SB_STRIDE_Y;
-    const uint32_t scratchCbOffset = ROUND_UV(context_ptr->blk_geom->origin_x) / 2 + ROUND_UV(context_ptr->blk_geom->origin_y) / 2 * SB_STRIDE_UV;
-    const uint32_t scratchCrOffset = ROUND_UV(context_ptr->blk_geom->origin_x) / 2 + ROUND_UV(context_ptr->blk_geom->origin_y) / 2 * SB_STRIDE_UV;
->>>>>>> 6c434dbc
 #endif
     const uint32_t coeff1dOffset = context_ptr->coded_area_sb;
     const uint32_t coeff1dOffsetChroma = context_ptr->coded_area_sb_uv;
@@ -1517,8 +1387,11 @@
                 context_ptr->blk_geom->tx_width[context_ptr->txb_itr],
                 context_ptr->blk_geom->tx_height[context_ptr->txb_itr]);
 #endif
-
+#if ATB_MD
+            uint8_t  tx_search_skip_fag = (picture_control_set_ptr->parent_pcs_ptr->tx_search_level == TX_SEARCH_ENC_DEC && (picture_control_set_ptr->parent_pcs_ptr->atb_mode == 0 || cu_ptr->prediction_mode_flag == INTER_MODE)) ? get_skip_tx_search_flag(
+#else
             uint8_t  tx_search_skip_fag = picture_control_set_ptr->parent_pcs_ptr->tx_search_level == TX_SEARCH_ENC_DEC ? get_skip_tx_search_flag(
+#endif
 #if BYPASS_USELESS_TX_SEARCH
                 context_ptr->blk_geom,
 #else
@@ -1979,11 +1852,7 @@
         if (cu_ptr->prediction_mode_flag != INTRA_MODE || (cu_ptr->prediction_unit_array->intra_chroma_mode != UV_CFL_PRED && context_ptr->evaluate_cfl_ep == EB_FALSE))
         {
 #endif
-<<<<<<< HEAD
             pred_luma_offset = (predSamples->origin_y + origin_y)             * predSamples->stride_y + (predSamples->origin_x + origin_x);
-=======
-            predLumaOffset = (predSamples->origin_y + origin_y)             * predSamples->stride_y + (predSamples->origin_x + origin_x);
->>>>>>> 6c434dbc
             if (txb_ptr->y_has_coeff == EB_TRUE && cu_ptr->skip_flag == EB_FALSE) {
                 (void)asm_type;
                 (void)transformScratchBuffer;
