/*
* Copyright(c) 2019 Intel Corporation
* SPDX - License - Identifier: BSD - 2 - Clause - Patent
*/

/*
* Copyright (c) 2016, Alliance for Open Media. All rights reserved
*
* This source code is subject to the terms of the BSD 2 Clause License and
* the Alliance for Open Media Patent License 1.0. If the BSD 2 Clause License
* was not distributed with this source code in the LICENSE file, you can
* obtain it at www.aomedia.org/license/software. If the Alliance for Open
* Media Patent License 1.0 was not distributed with this source code in the
* PATENTS file, you can obtain it at www.aomedia.org/license/patent.
*/

#ifndef EbDefinitions_h
#define EbDefinitions_h
#include <stdint.h>
#include <stdlib.h>
#include <string.h>
#include <stddef.h>
#include "EbSvtAv1.h"
#ifdef _WIN32
#define inline __inline
#elif __GNUC__
#define inline __inline__
#ifndef fseeko64
#define fseeko64 fseek
#endif
#ifndef ftello64
#define ftello64 ftell
#endif
#else
#error OS not supported
#endif

#ifdef __cplusplus
extern "C" {
#endif

// Internal Marcos
#define NON_AVX512_SUPPORT

#define INCOMPLETE_SB_FIX                 1 // Handle the incomplete SBs properly based on the standard and consider all allowed blocks
#define QPS_TUNING                        1 // Tune the QPS algorithm to consider ALR_REF filtering and movement of the pictures
                                            // Update to a more accurate QPS complexity metric
#define CDEF_AVX_OPT                      1
#define ENABLE_CDF_UPDATE                 1 // Add the support for end of frame CDF update
#define MR_MODE                           0
#define EIGTH_PEL_MV                      0
#define ALTREF_TF_EIGHTH_PEL_SEARCH       1 // Add 1/8 sub-pel search/compensation @ Temporal Filtering
#define ALTREF_TF_ADAPTIVE_WINDOW_SIZE    1 // Add the ability to use dynamic/asymmetric window for AltRef temporal filtering, add the ability to derive the activity within past and future frames @ picture decision, and add a logic to derive window size from activity
#define TF_KEY                            1 // Temporal Filtering  for Key frames. OFF for Screen Content.
#define TFK_ALTREF_DYNAMIC_WINDOW         1 // Applying Dynamic window to key frame temporal filtering
#define TFK_QPS_TUNING                    1 // QP scaling tuning of temporally filtered key frames.
#define COMP_MODE                         1 // Add inter-inter compound modes
#define PREDICTIVE_ME                     1 // Perform ME search around MVP @ MD
#define MD_STAGING                        1
#define TURN_OFF_DUAL_MODE                1
#define SC_SETTINGS_TUNING                1 // SC Settings Tuning


<<<<<<< HEAD
=======
#define HME_ME_TUNING                     1 // HME/ME tuning

>>>>>>> 30cdc9c0
//FOR DEBUGGING - Do not remove
#define NO_ENCDEC                         0 // bypass encDec to test cmpliance of MD. complained achieved when skip_flag is OFF. Port sample code from VCI-SW_AV1_Candidate1 branch

#define ADP_STATS_PER_LAYER                             0
#if !MD_STAGING
#define NFL_TX_TH                                       12 // To be tuned
#define NFL_IT_TH                                       2 // To be tuned
#endif
#define NSQ_TAB_SIZE                                    6
#define AOM_INTERP_EXTEND                               4
#define OPTIMISED_EX_SUBPEL                             1

#if OPTIMISED_EX_SUBPEL
#define H_PEL_SEARCH_WIND 3  // 1/2-pel serach window
#else
#define H_PEL_SEARCH_WIND 4  // 1/2-pel serach window
#endif
#define Q_PEL_SEARCH_WIND 2  // 1/4-pel serach window
#define HP_REF_OPT        1  // Remove redundant positions.
typedef enum ME_HP_MODE {
    EX_HP_MODE = 0,       // Exhaustive  1/2-pel serach mode.
    REFINMENT_HP_MODE = 1 // Refinement 1/2-pel serach mode.
} ME_HP_MODE;
typedef enum ME_QP_MODE {
    EX_QP_MODE = 0,       // Exhaustive  1/4-pel serach mode.
    REFINMENT_QP_MODE = 1 // Refinement 1/4-pel serach mode.
} ME_QP_MODE;
struct Buf2D
{
    uint8_t *buf;
    uint8_t *buf0;
    int width;
    int height;
    int stride;
};
typedef struct MvLimits
{
    int col_min;
    int col_max;
    int row_min;
    int row_max;
} MvLimits;
typedef struct {
    uint8_t by;
    uint8_t bx;
    uint8_t skip;
} cdef_list;

/*!\brief force enum to be unsigned 1 byte*/
#define UENUM1BYTE(enumvar) \
  ;                         \
  typedef uint8_t enumvar

enum {
    DIAMOND = 0,
    NSTEP = 1,
    HEX = 2,
    BIGDIA = 3,
    SQUARE = 4,
    FAST_HEX = 5,
    FAST_DIAMOND = 6
} UENUM1BYTE(SEARCH_METHODS);

/********************************************************/
/****************** Pre-defined Values ******************/
/********************************************************/

#define ALTREF_MAX_NFRAMES 10 // maximum number of frames allowed for the Alt-ref picture computation
                              // this number can be increased by increasing the constant
                              // FUTURE_WINDOW_WIDTH defined in EbPictureDecisionProcess.c
#define ALTREF_MAX_STRENGTH 6

#define PAD_VALUE                                (128+32)

//  Delta QP support
#define ADD_DELTA_QP_SUPPORT                      0  // Add delta QP support - Please enable this flag and iproveSharpness (config) to test the QPM
#define BLOCK_MAX_COUNT_SB_128                    4421  // TODO: reduce alloction for 64x64
#define BLOCK_MAX_COUNT_SB_64                     1101  // TODO: reduce alloction for 64x64
#define MAX_TXB_COUNT                             4 // Maximum number of transform blocks.
#if MD_STAGING // classes
#define MAX_NFL                                   65
#define MAX_NFL_BUFF                              (MAX_NFL + CAND_CLASS_TOTAL)  //need one extra temp buffer for each fast loop call
#else
#define MAX_NFL                                   40
#endif
#define MAX_LAD                                   120 // max lookahead-distance 2x60fps
#define ROUND_UV(x) (((x)>>3)<<3)
#define AV1_PROB_COST_SHIFT 9
#define AOMINNERBORDERINPIXELS 160
#define SWITCHABLE_FILTER_CONTEXTS ((SWITCHABLE_FILTERS + 1) * 4)
#define MAX_MB_PLANE   3
#define CFL_MAX_BlockSize (BLOCK_32X32)
#define CFL_BUF_LINE (32)
#define CFL_BUF_LINE_I128 (CFL_BUF_LINE >> 3)
#define CFL_BUF_LINE_I256 (CFL_BUF_LINE >> 4)
#define CFL_BUF_SQUARE (CFL_BUF_LINE * CFL_BUF_LINE)
/***********************************    AV1_OBU     ********************************/
#define INVALID_NEIGHBOR_DATA 0xFFu
#define CONFIG_BITSTREAM_DEBUG 0
#define CONFIG_BUFFER_MODEL 1
#define CONFIG_COEFFICIENT_RANGE_CHECKING 0
#define CONFIG_ENTROPY_STATS 0
#define CONFIG_FP_MB_STATS 0
#define CONFIG_INTERNAL_STATS 0
#define CONFIG_RD_DEBUG 0

// Max superblock size
#define MAX_SB_SIZE_LOG2 7
#define MAX_SB_SIZE (1 << MAX_SB_SIZE_LOG2)
#define MAX_SB_SQUARE (MAX_SB_SIZE * MAX_SB_SIZE)
#define SB_STRIDE_Y    MAX_SB_SIZE
#define SB_STRIDE_UV  (MAX_SB_SIZE>>1)

// Min superblock size
#define MIN_SB_SIZE_LOG2 6

// Pixels per Mode Info (MI) unit
#define MI_SIZE_LOG2 2
#define MI_SIZE (1 << MI_SIZE_LOG2)

// MI-units per max superblock (MI Block - MIB)
#define MAX_MIB_SIZE_LOG2 (MAX_SB_SIZE_LOG2 - MI_SIZE_LOG2)
#define MAX_MIB_SIZE (1 << MAX_MIB_SIZE_LOG2)

// MI-units per min superblock
#define SB64_MIB_SIZE 16

// MI-units per min superblock
#define MIN_MIB_SIZE_LOG2 (MIN_SB_SIZE_LOG2 - MI_SIZE_LOG2)

// Mask to extract MI offset within max MIB
#define MAX_MIB_MASK (MAX_MIB_SIZE - 1)

// Maximum size of a loop restoration tile
#define RESTORATION_TILESIZE_MAX 256
// Maximum number of tile rows and tile columns
#define MAX_TILE_ROWS 64
#define MAX_TILE_COLS 64
#define MAX_VARTX_DEPTH 1
#define MI_SIZE_64X64 (64 >> MI_SIZE_LOG2)
#define MI_SIZE_128X128 (128 >> MI_SIZE_LOG2)
#define MAX_PALETTE_SQUARE (64 * 64)
// Maximum number of colors in a palette.
#define PALETTE_MAX_SIZE 8
// Minimum number of colors in a palette.
#define PALETTE_MIN_SIZE 2
#define FRAME_OFFSET_BITS 5
#define MAX_FRAME_DISTANCE ((1 << FRAME_OFFSET_BITS) - 1)

// 4 frame filter levels: y plane vertical, y plane horizontal,
// u plane, and v plane
#define FRAME_LF_COUNT 4
#define DEFAULT_DELTA_LF_MULTI 0
#define MAX_MODE_LF_DELTAS 2
#define LEVEL_MAJOR_BITS 3
#define LEVEL_MINOR_BITS 2
#define LEVEL_BITS (LEVEL_MAJOR_BITS + LEVEL_MINOR_BITS)

#define LEVEL_MAJOR_MIN 2
#define LEVEL_MAJOR_MAX ((1 << LEVEL_MAJOR_BITS) - 1 + LEVEL_MAJOR_MIN)
#define LEVEL_MINOR_MIN 0
#define LEVEL_MINOR_MAX ((1 << LEVEL_MINOR_BITS) - 1)

#define OP_POINTS_CNT_MINUS_1_BITS 5
#define OP_POINTS_IDC_BITS 12
#define TX_SIZE_LUMA_MIN (TX_4X4)
/* We don't need to code a transform size unless the allowed size is at least
one more than the minimum. */
#define TX_SIZE_CTX_MIN (TX_SIZE_LUMA_MIN + 1)

// Maximum tx_size categories
#define MAX_TX_CATS (TX_SIZES - TX_SIZE_CTX_MIN)
#define MAX_TX_DEPTH 2

#define MAX_TX_SIZE_LOG2 (6)
#define MAX_TX_SIZE (1 << MAX_TX_SIZE_LOG2)
#define MIN_TX_SIZE_LOG2 2
#define MIN_TX_SIZE (1 << MIN_TX_SIZE_LOG2)
#define MAX_TX_SQUARE (MAX_TX_SIZE * MAX_TX_SIZE)

// Pad 4 extra columns to remove horizontal availability check.
#define TX_PAD_HOR_LOG2 2
#define TX_PAD_HOR 4
// Pad 6 extra rows (2 on top and 4 on bottom) to remove vertical availability
// check.
#define TX_PAD_TOP 2
#define TX_PAD_BOTTOM 4
#define TX_PAD_VER (TX_PAD_TOP + TX_PAD_BOTTOM)
// Pad 16 extra bytes to avoid reading overflow in SIMD optimization.
#define TX_PAD_END 16
#define TX_PAD_2D \
((MAX_TX_SIZE + TX_PAD_HOR) * (MAX_TX_SIZE + TX_PAD_VER) + TX_PAD_END)
#define COMPOUND_WEIGHT_MODE DIST
#define DIST_PRECISION_BITS 4
#define DIST_PRECISION (1 << DIST_PRECISION_BITS)  // 16

// TODO(chengchen): Temporal flag serve as experimental flag for WIP
// bitmask construction.
// Shall be removed when bitmask code is completely checkedin
#define LOOP_FILTER_BITMASK 0
#define PROFILE_BITS 3

// AV1 Loop Filter
#define AV1_LF                                    1  // AV1 Loop Filter
#if AV1_LF
#define LF_SHARPNESS 0
#endif

#define FILTER_BITS 7
#define SUBPEL_BITS 4
#define SUBPEL_MASK ((1 << SUBPEL_BITS) - 1)
#define SUBPEL_SHIFTS (1 << SUBPEL_BITS)
#define SUBPEL_TAPS 8
typedef int16_t InterpKernel[SUBPEL_TAPS];

/***************************************************/
/****************** Helper Macros ******************/
/***************************************************/
void aom_reset_mmx_state(void);
extern void RunEmms();
#define aom_clear_system_state() RunEmms() //aom_reset_mmx_state()

/* Shift down with rounding for use when n >= 0, value >= 0 */
#define ROUND_POWER_OF_TWO(value, n) (((value)+(((1 << (n)) >> 1))) >> (n))

/* Shift down with rounding for signed integers, for use when n >= 0 */
#define ROUND_POWER_OF_TWO_SIGNED(value, n)           \
    (((value) < 0) ? -ROUND_POWER_OF_TWO(-(value), (n)) \
                 : ROUND_POWER_OF_TWO((value), (n)))

/* Shift down with rounding for use when n >= 0, value >= 0 for (64 bit) */
#define ROUND_POWER_OF_TWO_64(value, n) \
    (((value) + ((((int64_t)1 << (n)) >> 1))) >> (n))

/* Shift down with rounding for signed integers, for use when n >= 0 (64 bit) */
#define ROUND_POWER_OF_TWO_SIGNED_64(value, n)           \
    (((value) < 0) ? -ROUND_POWER_OF_TWO_64(-(value), (n)) \
                 : ROUND_POWER_OF_TWO_64((value), (n)))

#ifdef __cplusplus
#define EB_EXTERN extern "C"
#else
#define EB_EXTERN
#endif // __cplusplus

#define INLINE __inline
#define RESTRICT
#ifdef _MSC_VER
#define FOPEN(f,s,m) fopen_s(&f,s,m)
#else
#define FOPEN(f,s,m) f=fopen(s,m)
#endif

#define IMPLIES(a, b) (!(a) || (b))  //  Logical 'a implies b' (or 'a -> b')
#if (defined(__GNUC__) && __GNUC__) || defined(__SUNPRO_C)
#define DECLARE_ALIGNED(n, typ, val) typ val __attribute__((aligned(n)))
#elif defined(_MSC_VER)
#define DECLARE_ALIGNED(n, typ, val) __declspec(align(n)) typ val
#else
#warning No alignment directives known for this compiler.
#define DECLARE_ALIGNED(n, typ, val) typ val
#endif

#if defined(_MSC_VER)
#define EB_ALIGN(n) __declspec(align(n))
#elif defined(__GNUC__)
#define EB_ALIGN(n) __attribute__((__aligned__(n)))
#else
#define EB_ALIGN(n)
#endif

#if defined(_MSC_VER)
#define AOM_FORCE_INLINE __forceinline
#define AOM_INLINE __inline
#else
#define AOM_FORCE_INLINE __inline__ __attribute__((always_inline))
    // TODO(jbb): Allow a way to force inline off for older compilers.
#define AOM_INLINE inline
#endif
    //*********************************************************************************************************************//
    // mem.h
    /* shift right or left depending on sign of n */
#define RIGHT_SIGNED_SHIFT(value, n) \
((n) < 0 ? ((value) << (-(n))) : ((value) >> (n)))
    //*********************************************************************************************************************//
    // cpmmom.h
    // Only need this for fixed-size arrays, for structs just assign.
#define av1_copy(dest, src)              \
{                                      \
    assert(sizeof(dest) == sizeof(src)); \
    memcpy(dest, src, sizeof(src));      \
}

    // mem_ops.h
#ifndef MAU_T
    /* Minimum Access Unit for this target */
#define MAU_T uint8_t
#endif

#ifndef MEM_VALUE_T
#define MEM_VALUE_T int32_t
#endif

#undef MEM_VALUE_T_SZ_BITS
#define MEM_VALUE_T_SZ_BITS (sizeof(MEM_VALUE_T) << 3)

static __inline void mem_put_le16(void *vmem, MEM_VALUE_T val) {
    MAU_T *mem = (MAU_T *)vmem;

    mem[0] = (MAU_T)((val >> 0) & 0xff);
    mem[1] = (MAU_T)((val >> 8) & 0xff);
}

static __inline void mem_put_le32(void *vmem, MEM_VALUE_T val) {
    MAU_T *mem = (MAU_T *)vmem;

    mem[0] = (MAU_T)((val >> 0) & 0xff);
    mem[1] = (MAU_T)((val >> 8) & 0xff);
    mem[2] = (MAU_T)((val >> 16) & 0xff);
    mem[3] = (MAU_T)((val >> 24) & 0xff);
}
/* clang-format on */
//#endif  // AOM_PORTS_MEM_OPS_H_

typedef uint16_t ConvBufType;

typedef struct ConvolveParams
{
    int32_t ref;
    int32_t do_average;
    ConvBufType *dst;
    int32_t dst_stride;
    int32_t round_0;
    int32_t round_1;
    int32_t plane;
    int32_t is_compound;
    int32_t use_jnt_comp_avg;
    int32_t fwd_offset;
    int32_t bck_offset;
#if COMP_MODE
    int32_t use_dist_wtd_comp_avg;
#endif
} ConvolveParams;

// texture component type
typedef enum ATTRIBUTE_PACKED
{
    COMPONENT_LUMA = 0,            // luma
    COMPONENT_CHROMA = 1,            // chroma (Cb+Cr)
    COMPONENT_CHROMA_CB = 2,            // chroma Cb
    COMPONENT_CHROMA_CR = 3,            // chroma Cr
    COMPONENT_ALL = 4,            // Y+Cb+Cr
    COMPONENT_NONE = 15
}COMPONENT_TYPE;

static int32_t clamp(int32_t value, int32_t low, int32_t high) {
    return value < low ? low : (value > high ? high : value);
}

static INLINE int64_t clamp64(int64_t value, int64_t low, int64_t high) {
    return value < low ? low : (value > high ? high : value);
}

static INLINE uint8_t clip_pixel(int32_t val) {
    return (uint8_t)((val > 255) ? 255 : (val < 0) ? 0 : val);
}

static INLINE uint16_t clip_pixel_highbd(int32_t val, int32_t bd) {
    switch (bd) {
    case 8:
    default: return (uint16_t)clamp(val, 0, 255);
    case 10: return (uint16_t)clamp(val, 0, 1023);
    case 12: return (uint16_t)clamp(val, 0, 4095);
    }
}
//*********************************************************************************************************************//
// enums.h
/*!\brief Decorator indicating that given struct/union/enum is packed */
#ifndef ATTRIBUTE_PACKED
#if defined(__GNUC__) && __GNUC__
#define ATTRIBUTE_PACKED __attribute__((packed))
#elif defined(_MSC_VER)
#define ATTRIBUTE_PACKED
#else
#define ATTRIBUTE_PACKED
#endif
#endif /* ATTRIBUTE_PACKED */

#if MD_STAGING // classes
typedef enum CAND_CLASS {
    CAND_CLASS_0,
    CAND_CLASS_1,
    CAND_CLASS_2,
    CAND_CLASS_3,
    CAND_CLASS_TOTAL
} CAND_CLASS;

typedef enum MD_STAGE {
    MD_STAGE_0,
    MD_STAGE_1,
    MD_STAGE_2,
    MD_STAGE_3,
    MD_STAGE_TOTAL
} MD_STAGE;

#define MD_STAGING_MODE_0    0
#define MD_STAGING_MODE_1    1
#define MD_STAGING_MODE_2    2
#define MD_STAGING_MODE_3    3

#define INTRA_NFL           16
#define INTER_NEW_NFL       16
#define INTER_PRED_NFL      16

#endif

typedef enum
{
    EIGHTTAP_REGULAR,
    EIGHTTAP_SMOOTH,
    MULTITAP_SHARP,
    BILINEAR,
    INTERP_FILTERS_ALL,
    SWITCHABLE_FILTERS = BILINEAR,
    SWITCHABLE = SWITCHABLE_FILTERS + 1, /* the last switchable one */
    EXTRA_FILTERS = INTERP_FILTERS_ALL - SWITCHABLE_FILTERS,
}InterpFilter;

typedef struct InterpFilterParams
{
    const int16_t *filter_ptr;
    uint16_t taps;
    uint16_t subpel_shifts;
    InterpFilter interp_filter;
} InterpFilterParams;

typedef enum TxSearchLevel
{
    TX_SEARCH_OFF,
    TX_SEARCH_ENC_DEC,
    TX_SEARCH_INTER_DEPTH,
    TX_SEARCH_FULL_LOOP
} TxSearchLevel;

typedef enum InterpolationSearchLevel
{
    IT_SEARCH_OFF,
    IT_SEARCH_INTER_DEPTH,
    IT_SEARCH_FULL_LOOP,
    IT_SEARCH_FAST_LOOP_UV_BLIND,
    IT_SEARCH_FAST_LOOP,
} InterpolationSearchLevel;

typedef enum NsqSearchLevel
{
    NSQ_SEARCH_OFF,
    NSQ_SEARCH_LEVEL1,
    NSQ_SEARCH_LEVEL2,
    NSQ_SEARCH_LEVEL3,
    NSQ_SEARCH_LEVEL4,
    NSQ_SEARCH_LEVEL5,
    NSQ_SEARCH_LEVEL6,
    NSQ_SEARCH_FULL
} NsqSearchLevel;

#define MAX_PARENT_SQ     6
typedef enum CompoundDistWeightMode {
    DIST,
} CompoundDistWeightMode;

// Profile 0.  8-bit and 10-bit 4:2:0 and 4:0:0 only.
// Profile 1.  8-bit and 10-bit 4:4:4
// Profile 2.  8-bit and 10-bit 4:2:2
//            12 bit  4:0:0, 4:2:2 and 4:4:4
typedef enum BitstreamProfile {
    PROFILE_0,
    PROFILE_1,
    PROFILE_2,
    MAX_PROFILES
} BitstreamProfile;
// Note: Some enums use the attribute 'packed' to use smallest possible integer
// type, so that we can save memory when they are used in structs/arrays.

typedef enum ATTRIBUTE_PACKED {
    BLOCK_4X4,
    BLOCK_4X8,
    BLOCK_8X4,
    BLOCK_8X8,
    BLOCK_8X16,
    BLOCK_16X8,
    BLOCK_16X16,
    BLOCK_16X32,
    BLOCK_32X16,
    BLOCK_32X32,
    BLOCK_32X64,
    BLOCK_64X32,
    BLOCK_64X64,
    BLOCK_64X128,
    BLOCK_128X64,
    BLOCK_128X128,
    BLOCK_4X16,
    BLOCK_16X4,
    BLOCK_8X32,
    BLOCK_32X8,
    BLOCK_16X64,
    BLOCK_64X16,
    BlockSizeS_ALL,
    BlockSizeS = BLOCK_4X16,
    BLOCK_INVALID = 255,
    BLOCK_LARGEST = (BlockSizeS - 1)
} BlockSize;

typedef enum ATTRIBUTE_PACKED {
    PARTITION_NONE,
    PARTITION_HORZ,
    PARTITION_VERT,
    PARTITION_SPLIT,
    PARTITION_HORZ_A,  // HORZ split and the top partition is split again
    PARTITION_HORZ_B,  // HORZ split and the bottom partition is split again
    PARTITION_VERT_A,  // VERT split and the left partition is split again
    PARTITION_VERT_B,  // VERT split and the right partition is split again
    PARTITION_HORZ_4,  // 4:1 horizontal partition
    PARTITION_VERT_4,  // 4:1 vertical partition
    EXT_PARTITION_TYPES,
    PARTITION_TYPES = PARTITION_SPLIT + 1,
    PARTITION_INVALID = 255
} PartitionType;

#define MAX_NUM_BLOCKS_ALLOC  7493  //max number of blocks assuming 128x128-4x4 all partitions.

typedef enum ATTRIBUTE_PACKED {
    PART_N,
    PART_H,
    PART_V,
    PART_HA,
    PART_HB,
    PART_VA,
    PART_VB,
    PART_H4,
    PART_V4,
    PART_S
} PART;

static const uint8_t mi_size_wide[BlockSizeS_ALL] = {
    1, 1, 2, 2, 2, 4, 4, 4, 8, 8, 8, 16, 16, 16, 32, 32, 1, 4, 2, 8, 4, 16
};
static const uint8_t mi_size_high[BlockSizeS_ALL] = {
    1, 2, 1, 2, 4, 2, 4, 8, 4, 8, 16, 8, 16, 32, 16, 32, 4, 1, 8, 2, 16, 4
};

typedef char PartitionContextType;
#define PARTITION_PLOFFSET 4  // number of probability models per block size
#define PARTITION_BlockSizeS 5
#define PARTITION_CONTEXTS (PARTITION_BlockSizeS * PARTITION_PLOFFSET)

// block transform size
#if defined(_MSC_VER)
typedef uint8_t TxSize;
enum ATTRIBUTE_PACKED {
#else
typedef enum ATTRIBUTE_PACKED {
#endif
    TX_4X4,             // 4x4 transform
    TX_8X8,             // 8x8 transform
    TX_16X16,           // 16x16 transform
    TX_32X32,           // 32x32 transform
    TX_64X64,           // 64x64 transform
    TX_4X8,             // 4x8 transform
    TX_8X4,             // 8x4 transform
    TX_8X16,            // 8x16 transform
    TX_16X8,            // 16x8 transform
    TX_16X32,           // 16x32 transform
    TX_32X16,           // 32x16 transform
    TX_32X64,           // 32x64 transform
    TX_64X32,           // 64x32 transform
    TX_4X16,            // 4x16 transform
    TX_16X4,            // 16x4 transform
    TX_8X32,            // 8x32 transform
    TX_32X8,            // 32x8 transform
    TX_16X64,           // 16x64 transform
    TX_64X16,           // 64x16 transform
    TX_SIZES_ALL,       // Includes rectangular transforms
    TX_SIZES = TX_4X8,  // Does NOT include rectangular transforms
    TX_SIZES_LARGEST = TX_64X64,
    TX_INVALID = 255  // Invalid transform size

#if defined(_MSC_VER)
};
#else
} TxSize;
#endif
static const TxSize tx_depth_to_tx_size[3][BlockSizeS_ALL] = {
    // tx_depth 0
    {
        TX_4X4,
        TX_4X8,
        TX_8X4,
        TX_8X8,
        TX_8X16,
        TX_16X8,
        TX_16X16,
        TX_16X32,
        TX_32X16,
        TX_32X32,
        TX_32X64,
        TX_64X32,
        TX_64X64,
        TX_64X64,//TX_64X128,
        TX_64X64,//TX_128X64,
        TX_64X64,//TX_128X128,
        TX_4X16,
        TX_16X4,
        TX_8X32,
        TX_32X8,
        TX_16X64,
        TX_64X16
    },
    // tx_depth 1:
    {
        TX_4X4,
        TX_4X8,
        TX_8X4,
        TX_4X4,
        TX_8X8,
        TX_8X8,
        TX_8X8,
        TX_16X16,
        TX_16X16,
        TX_16X16,
        TX_32X32,
        TX_32X32,
        TX_32X32,
        TX_64X64,//TX_64X128,
        TX_64X64,//TX_128X64,
        TX_64X64,//TX_128X128,
        TX_4X4,
        TX_4X4,
        TX_8X8,
        TX_8X8,
        TX_16X16,
        TX_16X16
    },
    // tx_depth 2
    {
        TX_4X4,
        TX_4X8,
        TX_8X4,
        TX_8X8,
        TX_4X4,
        TX_4X4,
        TX_4X4,
        TX_8X8,
        TX_8X8,
        TX_8X8,
        TX_16X16,
        TX_16X16,
        TX_16X16,
        TX_64X64,//TX_64X128,
        TX_64X64,//TX_128X64,
        TX_64X64,//TX_128X128,
        TX_4X16, // No depth 2
        TX_16X4, // No depth 2
        TX_4X4,
        TX_4X4,
        TX_8X8,
        TX_8X8
    }
};
static const int32_t tx_size_wide[TX_SIZES_ALL] = {
    4, 8, 16, 32, 64, 4, 8, 8, 16, 16, 32, 32, 64, 4, 16, 8, 32, 16, 64,
};
// Transform block height in pixels
static const int32_t tx_size_high[TX_SIZES_ALL] = {
    4, 8, 16, 32, 64, 8, 4, 16, 8, 32, 16, 64, 32, 16, 4, 32, 8, 64, 16,
};

 // TranLow  is the datatype used for final transform coefficients.
typedef int32_t TranLow;
typedef uint8_t QmVal;

typedef enum TxClass
{
    TX_CLASS_2D = 0,
    TX_CLASS_HORIZ = 1,
    TX_CLASS_VERT = 2,
    TX_CLASSES = 3,
} TxClass;

static INLINE TxSize av1_get_adjusted_tx_size(TxSize tx_size)
{
    switch (tx_size) {
    case TX_64X64:
    case TX_64X32:
    case TX_32X64: return TX_32X32;
    case TX_64X16: return TX_32X16;
    case TX_16X64: return TX_16X32;
    default: return tx_size;
    }
}

// Transform block width in log2
static const int32_t tx_size_wide_log2[TX_SIZES_ALL] = {
    2, 3, 4, 5, 6, 2, 3, 3, 4, 4, 5, 5, 6, 2, 4, 3, 5, 4, 6,
};

// Transform block height in log2
static const int32_t tx_size_high_log2[TX_SIZES_ALL] = {
    2, 3, 4, 5, 6, 3, 2, 4, 3, 5, 4, 6, 5, 4, 2, 5, 3, 6, 4,
};
#define ALIGN_POWER_OF_TWO(value, n) \
(((value) + ((1 << (n)) - 1)) & ~((1 << (n)) - 1))
#define AOM_PLANE_Y 0       /**< Y (Luminance) plane */
#define AOM_PLANE_U 1       /**< U (Chroma) plane */
#define AOM_PLANE_V 2       /**< V (Chroma) plane */

#define CONVERT_TO_SHORTPTR(x) ((uint16_t *)(((uintptr_t)(x)) << 1))
#define CONVERT_TO_BYTEPTR(x) ((uint8_t *)(((uintptr_t)(x)) >> 1))

#define AOMMIN(x, y) (((x) < (y)) ? (x) : (y))
#define AOMMAX(x, y) (((x) > (y)) ? (x) : (y))

// frame transform mode
typedef enum ATTRIBUTE_PACKED
{
    ONLY_4X4,         // use only 4x4 transform
    TX_MODE_LARGEST,  // transform size is the largest possible for pu size
    TX_MODE_SELECT,   // transform specified for each block
    TX_MODES,
} TxMode;

// 1D tx types
typedef enum ATTRIBUTE_PACKED
{
    DCT_1D,
    ADST_1D,
    FLIPADST_1D,
    IDTX_1D,
    // TODO(sarahparker) need to eventually put something here for the
    // mrc experiment to make this work with the ext-tx pruning functions
    TX_TYPES_1D,
} TxType1D;

typedef enum ATTRIBUTE_PACKED
{
    DCT_DCT,    // DCT  in both horizontal and vertical
    ADST_DCT,   // ADST in vertical, DCT in horizontal
    DCT_ADST,   // DCT  in vertical, ADST in horizontal
    ADST_ADST,  // ADST in both directions
    FLIPADST_DCT,
    DCT_FLIPADST,
    FLIPADST_FLIPADST,
    ADST_FLIPADST,
    FLIPADST_ADST,
    IDTX,
    V_DCT,
    H_DCT,
    V_ADST,
    H_ADST,
    V_FLIPADST,
    H_FLIPADST,
    TX_TYPES,
} TxType;

typedef enum ATTRIBUTE_PACKED
{
    // DCT only
    EXT_TX_SET_DCTONLY,
    // DCT + Identity only
    EXT_TX_SET_DCT_IDTX,
    // Discrete Trig transforms w/o flip (4) + Identity (1)
    EXT_TX_SET_DTT4_IDTX,
    // Discrete Trig transforms w/o flip (4) + Identity (1) + 1D Hor/vert DCT (2)
    EXT_TX_SET_DTT4_IDTX_1DDCT,
    // Discrete Trig transforms w/ flip (9) + Identity (1) + 1D Hor/Ver DCT (2)
    EXT_TX_SET_DTT9_IDTX_1DDCT,
    // Discrete Trig transforms w/ flip (9) + Identity (1) + 1D Hor/Ver (6)
    EXT_TX_SET_ALL16,
    EXT_TX_SET_TYPES
} TxSetType;

typedef struct TxfmParam
{
    // for both forward and inverse transforms
    TxType tx_type;
    TxSize tx_size;
    int32_t lossless;
    int32_t bd;
    // are the pixel buffers octets or shorts?  This should collapse to
    // bd==8 implies !is_hbd, but that's not certain right now.
    int32_t is_hbd;
    TxSetType tx_set_type;
    // for inverse transforms only
    int32_t eob;
} TxfmParam;

#define IS_2D_TRANSFORM(tx_type) (tx_type < IDTX)
#define EXT_TX_SIZES 4       // number of sizes that use extended transforms
#define EXT_TX_SETS_INTER 4  // Sets of transform selections for INTER
#define EXT_TX_SETS_INTRA 3  // Sets of transform selections for INTRA

typedef enum ATTRIBUTE_PACKED
{
    UNIDIR_COMP_REFERENCE,
    BIDIR_COMP_REFERENCE,
    COMP_REFERENCE_TYPES,
} CompReferenceType;

typedef enum ATTRIBUTE_PACKED
{
    PLANE_TYPE_Y,
    PLANE_TYPE_UV,
    PLANE_TYPES
} PlaneType;

#define CFL_ALPHABET_SIZE_LOG2 4
#define CFL_ALPHABET_SIZE (1 << CFL_ALPHABET_SIZE_LOG2)
#define CFL_MAGS_SIZE ((2 << CFL_ALPHABET_SIZE_LOG2) + 1)
#define CFL_IDX_U(idx) (idx >> CFL_ALPHABET_SIZE_LOG2)
#define CFL_IDX_V(idx) (idx & (CFL_ALPHABET_SIZE - 1))

typedef enum ATTRIBUTE_PACKED
{
    CFL_PRED_U,
    CFL_PRED_V,
    CFL_PRED_PLANES
} CflPredType;

typedef enum ATTRIBUTE_PACKED
{
    CFL_SIGN_ZERO,
    CFL_SIGN_NEG,
    CFL_SIGN_POS,
    CFL_SIGNS
} CflSignType;

typedef enum ATTRIBUTE_PACKED
{
    CFL_DISALLOWED,
    CFL_ALLOWED,
    CFL_ALLOWED_TYPES
} CflAllowedType;

// CFL_SIGN_ZERO,CFL_SIGN_ZERO is invalid
#define CFL_JOINT_SIGNS (CFL_SIGNS * CFL_SIGNS - 1)
// CFL_SIGN_U is equivalent to (js + 1) / 3 for js in 0 to 8
#define CFL_SIGN_U(js) (((js + 1) * 11) >> 5)
// CFL_SIGN_V is equivalent to (js + 1) % 3 for js in 0 to 8
#define CFL_SIGN_V(js) ((js + 1) - CFL_SIGNS * CFL_SIGN_U(js))

// There is no context when the alpha for a given plane is zero.
// So there are 2 fewer contexts than joint signs.
#define CFL_ALPHA_CONTEXTS (CFL_JOINT_SIGNS + 1 - CFL_SIGNS)
#define CFL_CONTEXT_U(js) (js + 1 - CFL_SIGNS)
// Also, the contexts are symmetric under swapping the planes.
#define CFL_CONTEXT_V(js) \
(CFL_SIGN_V(js) * CFL_SIGNS + CFL_SIGN_U(js) - CFL_SIGNS)

typedef enum ATTRIBUTE_PACKED {
    PALETTE_MAP,
    COLOR_MAP_TYPES,
} COLOR_MAP_TYPE;

typedef enum ATTRIBUTE_PACKED {
    TWO_COLORS,
    THREE_COLORS,
    FOUR_COLORS,
    FIVE_COLORS,
    SIX_COLORS,
    SEVEN_COLORS,
    EIGHT_COLORS,
    PALETTE_SIZES
} PaletteSize;

typedef enum ATTRIBUTE_PACKED
{
    PALETTE_COLOR_ONE,
    PALETTE_COLOR_TWO,
    PALETTE_COLOR_THREE,
    PALETTE_COLOR_FOUR,
    PALETTE_COLOR_FIVE,
    PALETTE_COLOR_SIX,
    PALETTE_COLOR_SEVEN,
    PALETTE_COLOR_EIGHT,
    PALETTE_COLORS
} PaletteColor;

// Note: All directional predictors must be between V_PRED and D67_PRED (both
// inclusive).
typedef enum ATTRIBUTE_PACKED
{
    DC_PRED,        // Average of above and left pixels
    V_PRED,         // Vertical
    H_PRED,         // Horizontal
    D45_PRED,       // Directional 45  degree
    D135_PRED,      // Directional 135 degree
    D113_PRED,      // Directional 113 degree
    D157_PRED,      // Directional 157 degree
    D203_PRED,      // Directional 203 degree
    D67_PRED,       // Directional 67  degree
    SMOOTH_PRED,    // Combination of horizontal and vertical interpolation
    SMOOTH_V_PRED,  // Vertical interpolation
    SMOOTH_H_PRED,  // Horizontal interpolation
    PAETH_PRED,     // Predict from the direction of smallest gradient
    NEARESTMV,
    NEARMV,
    GLOBALMV,
    NEWMV,
    // Compound ref compound modes
    NEAREST_NEARESTMV,
    NEAR_NEARMV,
    NEAREST_NEWMV,
    NEW_NEARESTMV,
    NEAR_NEWMV,
    NEW_NEARMV,
    GLOBAL_GLOBALMV,
    NEW_NEWMV,
    MB_MODE_COUNT,
    INTRA_MODE_START = DC_PRED,
    INTRA_MODE_END = NEARESTMV,
    INTRA_MODE_NUM = INTRA_MODE_END - INTRA_MODE_START,
    SINGLE_INTER_MODE_START = NEARESTMV,
    SINGLE_INTER_MODE_END = NEAREST_NEARESTMV,
    SINGLE_INTER_MODE_NUM = SINGLE_INTER_MODE_END - SINGLE_INTER_MODE_START,
    COMP_INTER_MODE_START = NEAREST_NEARESTMV,
    COMP_INTER_MODE_END = MB_MODE_COUNT,
    COMP_INTER_MODE_NUM = COMP_INTER_MODE_END - COMP_INTER_MODE_START,
    INTRA_MODES = PAETH_PRED + 1,  // PAETH_PRED has to be the last intra mode.
    INTRA_INVALID = MB_MODE_COUNT,  // For uv_mode in inter blocks
    INTRA_MODE_4x4
} PredictionMode;

// TODO(ltrudeau) Do we really want to pack this?
// TODO(ltrudeau) Do we match with PredictionMode?
typedef enum ATTRIBUTE_PACKED
{
    UV_DC_PRED,        // Average of above and left pixels
    UV_V_PRED,         // Vertical
    UV_H_PRED,         // Horizontal
    UV_D45_PRED,       // Directional 45  degree
    UV_D135_PRED,      // Directional 135 degree
    UV_D113_PRED,      // Directional 113 degree
    UV_D157_PRED,      // Directional 157 degree
    UV_D203_PRED,      // Directional 203 degree
    UV_D67_PRED,       // Directional 67  degree
    UV_SMOOTH_PRED,    // Combination of horizontal and vertical interpolation
    UV_SMOOTH_V_PRED,  // Vertical interpolation
    UV_SMOOTH_H_PRED,  // Horizontal interpolation
    UV_PAETH_PRED,     // Predict from the direction of smallest gradient
    UV_CFL_PRED,       // Chroma-from-Luma
    UV_INTRA_MODES,
    UV_MODE_INVALID,  // For uv_mode in inter blocks
} UvPredictionMode;

typedef enum ATTRIBUTE_PACKED
{
    SIMPLE_TRANSLATION,
    OBMC_CAUSAL,    // 2-sided OBMC
    WARPED_CAUSAL,  // 2-sided WARPED
    MOTION_MODES
} MotionMode;

typedef enum ATTRIBUTE_PACKED
{
    II_DC_PRED,
    II_V_PRED,
    II_H_PRED,
    II_SMOOTH_PRED,
    INTERINTRA_MODES
} InterIntraMode;

typedef enum
{
#if COMP_MODE
    COMPOUND_AVERAGE,
    COMPOUND_DISTWTD,
    COMPOUND_WEDGE,
    COMPOUND_DIFFWTD,
    COMPOUND_TYPES,
    MASKED_COMPOUND_TYPES = 2,
#else
    COMPOUND_AVERAGE,
    COMPOUND_DISTWTD,
    COMPOUND_WEDGE,
    COMPOUND_DIFFWTD,
    COMPOUND_INTRA,
    COMPOUND_TYPES = 3,
    MASKED_COMPOUND_TYPES = 2,
#endif
} CompoundType;

#if COMP_MODE
#define   COMPOUND_INTRA  4//just for the decoder
#define AOM_BLEND_A64_ROUND_BITS 6
#define AOM_BLEND_A64_MAX_ALPHA (1 << AOM_BLEND_A64_ROUND_BITS)  // 64
#define DIFF_FACTOR_LOG2 4
#define DIFF_FACTOR (1 << DIFF_FACTOR_LOG2)
#define AOM_BLEND_AVG(v0, v1) ROUND_POWER_OF_TWO((v0) + (v1), 1)
typedef uint16_t CONV_BUF_TYPE;
#define MAX_WEDGE_TYPES (1 << 4)
#define MAX_WEDGE_SIZE_LOG2 5  // 32x32
#define MAX_WEDGE_SIZE (1 << MAX_WEDGE_SIZE_LOG2)
#define MAX_WEDGE_SQUARE (MAX_WEDGE_SIZE * MAX_WEDGE_SIZE)
#define WEDGE_WEIGHT_BITS 6
#define WEDGE_NONE -1
#define MASK_MASTER_SIZE ((MAX_WEDGE_SIZE) << 1)
#define MASK_MASTER_STRIDE (MASK_MASTER_SIZE)
typedef struct {
    int enable_order_hint;           // 0 - disable order hint, and related tools
    int order_hint_bits_minus_1;     // dist_wtd_comp, ref_frame_mvs,
    int enable_dist_wtd_comp;        // 0 - disable dist-wtd compound modes
    int enable_ref_frame_mvs;        // 0 - disable ref frame mvs
} OrderHintInfoEnc;
enum {
    MD_COMP_AVG,
    MD_COMP_DIST,
    MD_COMP_DIFF0,
    MD_COMP_WEDGE,
    MD_COMP_TYPES,
} UENUM1BYTE(MD_COMP_TYPE);
#define COMPOUND_TYPE  CompoundType
#define MAX_DIFFWTD_MASK_BITS 1
enum {
    DIFFWTD_38 = 0,
    DIFFWTD_38_INV,
    DIFFWTD_MASK_TYPES,
} UENUM1BYTE(DIFFWTD_MASK_TYPE);
typedef struct {
    uint8_t *seg_mask;
    int wedge_index;
    int wedge_sign;
    DIFFWTD_MASK_TYPE mask_type;
    COMPOUND_TYPE type;
} INTERINTER_COMPOUND_DATA;
#endif

typedef enum ATTRIBUTE_PACKED
{
    FILTER_DC_PRED,
    FILTER_V_PRED,
    FILTER_H_PRED,
    FILTER_D157_PRED,
    FILTER_PAETH_PRED,
    FILTER_INTRA_MODES,
} FilterIntraMode;

#define DIRECTIONAL_MODES 8
#define MAX_ANGLE_DELTA 3
#define ANGLE_STEP 3

#define INTER_MODES (1 + NEWMV - NEARESTMV)

#define INTER_COMPOUND_MODES (1 + NEW_NEWMV - NEAREST_NEARESTMV)

#define SKIP_CONTEXTS 3
#define SKIP_MODE_CONTEXTS 3

#define COMP_INDEX_CONTEXTS 6
#define COMP_GROUP_IDX_CONTEXTS 6

#define NMV_CONTEXTS 3

#define NEWMV_MODE_CONTEXTS 6
#define GLOBALMV_MODE_CONTEXTS 2
#define REFMV_MODE_CONTEXTS 6
#define DRL_MODE_CONTEXTS 3

#define GLOBALMV_OFFSET 3
#define REFMV_OFFSET 4

#define NEWMV_CTX_MASK ((1 << GLOBALMV_OFFSET) - 1)
#define GLOBALMV_CTX_MASK ((1 << (REFMV_OFFSET - GLOBALMV_OFFSET)) - 1)
#define REFMV_CTX_MASK ((1 << (8 - REFMV_OFFSET)) - 1)

#define COMP_NEWMV_CTXS 5
#define INTER_MODE_CONTEXTS 8

#define DELTA_Q_SMALL 3
#define DELTA_Q_PROBS (DELTA_Q_SMALL)
#define DEFAULT_DELTA_Q_RES 1
#define DELTA_LF_SMALL 3
#define DELTA_LF_PROBS (DELTA_LF_SMALL)
#define DEFAULT_DELTA_LF_RES 2

/* Segment Feature Masks */
#define MAX_MV_REF_CANDIDATES 2

#define MAX_REF_MV_STACK_SIZE 8
#define REF_CAT_LEVEL 640

#define INTRA_INTER_CONTEXTS 4
#define COMP_INTER_CONTEXTS 5
#define REF_CONTEXTS 3

#define COMP_REF_TYPE_CONTEXTS 5
#define UNI_COMP_REF_CONTEXTS 3

#define TXFM_PARTITION_CONTEXTS ((TX_SIZES - TX_8X8) * 6 - 3)
typedef uint8_t TXFM_CONTEXT;

// frame types
#define NONE_FRAME -1
#define INTRA_FRAME 0
#define LAST_FRAME 1
#define LAST2_FRAME 2
#define LAST3_FRAME 3
#define GOLDEN_FRAME 4
#define BWDREF_FRAME 5
#define ALTREF2_FRAME 6
#define ALTREF_FRAME 7
#define LAST_REF_FRAMES (LAST3_FRAME - LAST_FRAME + 1)

#define REFS_PER_FRAME 7
#define INTER_REFS_PER_FRAME (ALTREF_FRAME - LAST_FRAME + 1)
#define TOTAL_REFS_PER_FRAME (ALTREF_FRAME - INTRA_FRAME + 1)

#define FWD_REFS (GOLDEN_FRAME - LAST_FRAME + 1)
#define FWD_RF_OFFSET(ref) (ref - LAST_FRAME)
#define BWD_REFS (ALTREF_FRAME - BWDREF_FRAME + 1)
#define BWD_RF_OFFSET(ref) (ref - BWDREF_FRAME)

#define SINGLE_REFS (FWD_REFS + BWD_REFS)

typedef enum ATTRIBUTE_PACKED
{
    LAST_LAST2_FRAMES,      // { LAST_FRAME, LAST2_FRAME }
    LAST_LAST3_FRAMES,      // { LAST_FRAME, LAST3_FRAME }
    LAST_GOLDEN_FRAMES,     // { LAST_FRAME, GOLDEN_FRAME }
    BWDREF_ALTREF_FRAMES,   // { BWDREF_FRAME, ALTREF_FRAME }
    LAST2_LAST3_FRAMES,     // { LAST2_FRAME, LAST3_FRAME }
    LAST2_GOLDEN_FRAMES,    // { LAST2_FRAME, GOLDEN_FRAME }
    LAST3_GOLDEN_FRAMES,    // { LAST3_FRAME, GOLDEN_FRAME }
    BWDREF_ALTREF2_FRAMES,  // { BWDREF_FRAME, ALTREF2_FRAME }
    ALTREF2_ALTREF_FRAMES,  // { ALTREF2_FRAME, ALTREF_FRAME }
    TOTAL_UNIDIR_COMP_REFS,
    // NOTE: UNIDIR_COMP_REFS is the number of uni-directional reference pairs
    //       that are explicitly signaled.
    UNIDIR_COMP_REFS = BWDREF_ALTREF_FRAMES + 1,
} UniDirCompRef;

#define TOTAL_COMP_REFS (FWD_REFS * BWD_REFS + TOTAL_UNIDIR_COMP_REFS)

#define COMP_REFS (FWD_REFS * BWD_REFS + UNIDIR_COMP_REFS)

// NOTE: A limited number of unidirectional reference pairs can be signalled for
//       compound prediction. The use of skip mode, on the other hand, makes it
//       possible to have a reference pair not listed for explicit signaling.
#define MODE_CTX_REF_FRAMES (TOTAL_REFS_PER_FRAME + TOTAL_COMP_REFS)

typedef enum ATTRIBUTE_PACKED
{
    RESTORE_NONE,
    RESTORE_WIENER,
    RESTORE_SGRPROJ,
    RESTORE_SWITCHABLE,
    RESTORE_SWITCHABLE_TYPES = RESTORE_SWITCHABLE,
    RESTORE_TYPES = 4,
} RestorationType;

#define SCALE_NUMERATOR 8
#define SUPERRES_SCALE_BITS 3
#define SUPERRES_SCALE_DENOMINATOR_MIN (SCALE_NUMERATOR + 1)

//*********************************************************************************************************************//
// assert.h
#undef assert

#ifdef NDEBUG

#define assert(expression) ((void)0)

#else
#define assert(expression) ((void)0)

#endif
//**********************************************************************************************************************//
// onyxc_int.h
#define CDEF_MAX_STRENGTHS 16

#define REF_FRAMES_LOG2 3
#define REF_FRAMES (1 << REF_FRAMES_LOG2)

// 4 scratch frames for the new frames to support a maximum of 4 cores decoding
// in parallel, 3 for scaled references on the encoder.
// TODO(hkuang): Add ondemand frame buffers instead of hardcoding the number
// of framebuffers.
// TODO(jkoleszar): These 3 extra references could probably come from the
// normal reference pool.
#define FRAME_BUFFERS (REF_FRAMES + 7)

/* Constant values while waiting for the sequence header */
#define FRAME_ID_LENGTH 15
#define DELTA_FRAME_ID_LENGTH 14

#define FRAME_CONTEXTS (FRAME_BUFFERS + 1)
// Extra frame context which is always kept at default values
#define FRAME_CONTEXT_DEFAULTS (FRAME_CONTEXTS - 1)
#define PRIMARY_REF_BITS 3
#define PRIMARY_REF_NONE 7

#define NUM_PING_PONG_BUFFERS 2

#define MAX_NUM_TEMPORAL_LAYERS 8
#define MAX_NUM_SPATIAL_LAYERS 4
/* clang-format off */
// clang-format seems to think this is a pointer dereference and not a
// multiplication.
#define MAX_NUM_OPERATING_POINTS \
MAX_NUM_TEMPORAL_LAYERS * MAX_NUM_SPATIAL_LAYERS

static INLINE int32_t is_valid_seq_level_idx(uint8_t seq_level_idx) {
    return seq_level_idx < 24 || seq_level_idx == 31;
}
// TODO(jingning): Turning this on to set up transform coefficient
// processing timer.
#define TXCOEFF_TIMER 0
#define TXCOEFF_COST_TIMER 0

typedef enum
{
    SINGLE_REFERENCE = 0,
    COMPOUND_REFERENCE = 1,
    REFERENCE_MODE_SELECT = 2,
    REFERENCE_MODES = 3,
} ReferenceMode;

typedef enum RefreshFrameContextMode
{
    /**
    * Frame context updates are disabled
    */
    REFRESH_FRAME_CONTEXT_DISABLED,
    /**
    * Update frame context to values resulting from backward probability
    * updates based on entropy/counts in the decoded frame
    */
    REFRESH_FRAME_CONTEXT_BACKWARD,
} RefreshFrameContextMode;

//**********************************************************************************************************************//
// aom_codec.h
/*!\brief Algorithm return codes */
typedef enum AomCodecErr
{
    /*!\brief Operation completed without error */
    AOM_CODEC_OK,
    /*!\brief Unspecified error */
    AOM_CODEC_ERROR,
    /*!\brief Memory operation failed */
    AOM_CODEC_MEM_ERROR,
    /*!\brief ABI version mismatch */
    AOM_CODEC_ABI_MISMATCH,
    /*!\brief Algorithm does not have required capability */
    AOM_CODEC_INCAPABLE,
    /*!\brief The given bitstream is not supported.
    *
    * The bitstream was unable to be parsed at the highest level. The decoder
    * is unable to proceed. This error \ref SHOULD be treated as fatal to the
    * stream. */
    AOM_CODEC_UNSUP_BITSTREAM,
    /*!\brief Encoded bitstream uses an unsupported feature
    *
    * The decoder does not implement a feature required by the encoder. This
    * return code should only be used for features that prevent future
    * pictures from being properly decoded. This error \ref MAY be treated as
    * fatal to the stream or \ref MAY be treated as fatal to the current GOP.
    */
    AOM_CODEC_UNSUP_FEATURE,
    /*!\brief The coded data for this stream is corrupt or incomplete
    *
    * There was a problem decoding the current frame.  This return code
    * should only be used for failures that prevent future pictures from
    * being properly decoded. This error \ref MAY be treated as fatal to the
    * stream or \ref MAY be treated as fatal to the current GOP. If decoding
    * is continued for the current GOP, artifacts may be present.
    */
    AOM_CODEC_CORRUPT_FRAME,
    /*!\brief An application-supplied parameter is not valid.
    *
    */
    AOM_CODEC_INVALID_PARAM,
    /*!\brief An iterator reached the end of list.
    *
    */
    AOM_CODEC_LIST_END
} AomCodecErr;

//**********************************************************************************************************************//
// Common_data.h
static const int32_t intra_mode_context[INTRA_MODES] = {
    0, 1, 2, 3, 4, 4, 4, 4, 3, 0, 1, 2, 0,
};

static const TxSize txsize_sqr_map[TX_SIZES_ALL] = {
    TX_4X4,    // TX_4X4
    TX_8X8,    // TX_8X8
    TX_16X16,  // TX_16X16
    TX_32X32,  // TX_32X32
    TX_64X64,  // TX_64X64
    TX_4X4,    // TX_4X8
    TX_4X4,    // TX_8X4
    TX_8X8,    // TX_8X16
    TX_8X8,    // TX_16X8
    TX_16X16,  // TX_16X32
    TX_16X16,  // TX_32X16
    TX_32X32,  // TX_32X64
    TX_32X32,  // TX_64X32
    TX_4X4,    // TX_4X16
    TX_4X4,    // TX_16X4
    TX_8X8,    // TX_8X32
    TX_8X8,    // TX_32X8
    TX_16X16,  // TX_16X64
    TX_16X16,  // TX_64X16
};
static const TxSize txsize_sqr_up_map[TX_SIZES_ALL] = {
    TX_4X4,    // TX_4X4
    TX_8X8,    // TX_8X8
    TX_16X16,  // TX_16X16
    TX_32X32,  // TX_32X32
    TX_64X64,  // TX_64X64
    TX_8X8,    // TX_4X8
    TX_8X8,    // TX_8X4
    TX_16X16,  // TX_8X16
    TX_16X16,  // TX_16X8
    TX_32X32,  // TX_16X32
    TX_32X32,  // TX_32X16
    TX_64X64,  // TX_32X64
    TX_64X64,  // TX_64X32
    TX_16X16,  // TX_4X16
    TX_16X16,  // TX_16X4
    TX_32X32,  // TX_8X32
    TX_32X32,  // TX_32X8
    TX_64X64,  // TX_16X64
    TX_64X64,  // TX_64X16
};

// above and left partition
typedef struct PartitionContext
{
    PartitionContextType above;
    PartitionContextType left;
}PartitionContext;
// Generates 5 bit field in which each bit set to 1 represents
// a BlockSize partition  11111 means we split 128x128, 64x64, 32x32, 16x16
// and 8x8.  10000 means we just split the 128x128 to 64x64
/* clang-format off */
static const struct
{
    PartitionContextType above;
    PartitionContextType left;
} partition_context_lookup[BlockSizeS_ALL] = {
{ 31, 31 },  // 4X4   - {0b11111, 0b11111}
{ 31, 30 },  // 4X8   - {0b11111, 0b11110}
{ 30, 31 },  // 8X4   - {0b11110, 0b11111}
{ 30, 30 },  // 8X8   - {0b11110, 0b11110}
{ 30, 28 },  // 8X16  - {0b11110, 0b11100}
{ 28, 30 },  // 16X8  - {0b11100, 0b11110}
{ 28, 28 },  // 16X16 - {0b11100, 0b11100}
{ 28, 24 },  // 16X32 - {0b11100, 0b11000}
{ 24, 28 },  // 32X16 - {0b11000, 0b11100}
{ 24, 24 },  // 32X32 - {0b11000, 0b11000}
{ 24, 16 },  // 32X64 - {0b11000, 0b10000}
{ 16, 24 },  // 64X32 - {0b10000, 0b11000}
{ 16, 16 },  // 64X64 - {0b10000, 0b10000}
{ 16, 0 },   // 64X128- {0b10000, 0b00000}
{ 0, 16 },   // 128X64- {0b00000, 0b10000}
{ 0, 0 },    // 128X128-{0b00000, 0b00000}
{ 31, 28 },  // 4X16  - {0b11111, 0b11100}
{ 28, 31 },  // 16X4  - {0b11100, 0b11111}
{ 30, 24 },  // 8X32  - {0b11110, 0b11000}
{ 24, 30 },  // 32X8  - {0b11000, 0b11110}
{ 28, 16 },  // 16X64 - {0b11100, 0b10000}
{ 16, 28 },  // 64X16 - {0b10000, 0b11100}
};
/* clang-format on */

// Width/height lookup tables in units of various block sizes
static const uint8_t block_size_wide[BlockSizeS_ALL] = {
    4, 4, 8, 8, 8, 16, 16, 16, 32, 32, 32,
    64, 64, 64, 128, 128, 4, 16, 8, 32, 16, 64
};

static const uint8_t block_size_high[BlockSizeS_ALL] = {
    4, 8, 4, 8, 16, 8, 16, 32, 16, 32, 64,
    32, 64, 128, 64, 128, 16, 4, 32, 8, 64, 16
};

// AOMMIN(3, AOMMIN(b_width_log2(bsize), b_height_log2(bsize)))
static const uint8_t size_group_lookup[BlockSizeS_ALL] = {
    0, 0, 0, 1, 1, 1, 2, 2, 2, 3, 3, 3, 3, 3, 3, 3, 0, 0, 1, 1, 2, 2
};

static const uint8_t num_pels_log2_lookup[BlockSizeS_ALL] = {
    4, 5, 5, 6, 7, 7, 8, 9, 9, 10, 11, 11, 12, 13, 13, 14, 6, 6, 8, 8, 10, 10
};
static const TxSize max_txsize_lookup[BlockSizeS_ALL] = {
    //                   4X4
    TX_4X4,
    // 4X8,    8X4,      8X8
    TX_4X4, TX_4X4, TX_8X8,
    // 8X16,   16X8,     16X16
    TX_8X8, TX_8X8, TX_16X16,
    // 16X32,  32X16,    32X32
    TX_16X16, TX_16X16, TX_32X32,
    // 32X64,  64X32,
    TX_32X32, TX_32X32,
    // 64X64
    TX_64X64,
    // 64x128, 128x64,   128x128
    TX_64X64, TX_64X64, TX_64X64,
    // 4x16,   16x4,     8x32
    TX_4X4, TX_4X4, TX_8X8,
    // 32x8,   16x64     64x16
    TX_8X8, TX_16X16, TX_16X16
};

static const TxSize max_txsize_rect_lookup[BlockSizeS_ALL] = {
    // 4X4
    TX_4X4,
    // 4X8,    8X4,      8X8
    TX_4X8, TX_8X4, TX_8X8,
    // 8X16,   16X8,     16X16
    TX_8X16, TX_16X8, TX_16X16,
    // 16X32,  32X16,    32X32
    TX_16X32, TX_32X16, TX_32X32,
    // 32X64,  64X32,
    TX_32X64, TX_64X32,
    // 64X64
    TX_64X64,
    // 64x128, 128x64,   128x128
    TX_64X64, TX_64X64, TX_64X64,
    // 4x16,   16x4,
    TX_4X16, TX_16X4,
    // 8x32,   32x8
    TX_8X32, TX_32X8,
    // 16x64,  64x16
    TX_16X64, TX_64X16
};

// Transform block width in unit
static const int32_t tx_size_wide_unit[TX_SIZES_ALL] = {
    1, 2, 4, 8, 16, 1, 2, 2, 4, 4, 8, 8, 16, 1, 4, 2, 8, 4, 16,
};
// Transform block height in unit
static const int32_t tx_size_high_unit[TX_SIZES_ALL] = {
    1, 2, 4, 8, 16, 2, 1, 4, 2, 8, 4, 16, 8, 4, 1, 8, 2, 16, 4,
};

static const TxSize sub_tx_size_map[TX_SIZES_ALL] = {
    TX_4X4,    // TX_4X4
    TX_4X4,    // TX_8X8
    TX_8X8,    // TX_16X16
    TX_16X16,  // TX_32X32
    TX_32X32,  // TX_64X64
    TX_4X4,    // TX_4X8
    TX_4X4,    // TX_8X4
    TX_8X8,    // TX_8X16
    TX_8X8,    // TX_16X8
    TX_16X16,  // TX_16X32
    TX_16X16,  // TX_32X16
    TX_32X32,  // TX_32X64
    TX_32X32,  // TX_64X32
    TX_4X8,    // TX_4X16
    TX_8X4,    // TX_16X4
    TX_8X16,   // TX_8X32
    TX_16X8,   // TX_32X8
    TX_16X32,  // TX_16X64
    TX_32X16,  // TX_64X16
};
static const TxSize txsize_horz_map[TX_SIZES_ALL] = {
    TX_4X4,    // TX_4X4
    TX_8X8,    // TX_8X8
    TX_16X16,  // TX_16X16
    TX_32X32,  // TX_32X32
    TX_64X64,  // TX_64X64
    TX_4X4,    // TX_4X8
    TX_8X8,    // TX_8X4
    TX_8X8,    // TX_8X16
    TX_16X16,  // TX_16X8
    TX_16X16,  // TX_16X32
    TX_32X32,  // TX_32X16
    TX_32X32,  // TX_32X64
    TX_64X64,  // TX_64X32
    TX_4X4,    // TX_4X16
    TX_16X16,  // TX_16X4
    TX_8X8,    // TX_8X32
    TX_32X32,  // TX_32X8
    TX_16X16,  // TX_16X64
    TX_64X64,  // TX_64X16
};

static const TxSize txsize_vert_map[TX_SIZES_ALL] = {
    TX_4X4,    // TX_4X4
    TX_8X8,    // TX_8X8
    TX_16X16,  // TX_16X16
    TX_32X32,  // TX_32X32
    TX_64X64,  // TX_64X64
    TX_8X8,    // TX_4X8
    TX_4X4,    // TX_8X4
    TX_16X16,  // TX_8X16
    TX_8X8,    // TX_16X8
    TX_32X32,  // TX_16X32
    TX_16X16,  // TX_32X16
    TX_64X64,  // TX_32X64
    TX_32X32,  // TX_64X32
    TX_16X16,  // TX_4X16
    TX_4X4,    // TX_16X4
    TX_32X32,  // TX_8X32
    TX_8X8,    // TX_32X8
    TX_64X64,  // TX_16X64
    TX_16X16,  // TX_64X16
};
static const uint8_t mi_size_wide_log2[BlockSizeS_ALL] = {
    0, 0, 1, 1, 1, 2, 2, 2, 3, 3, 3, 4, 4, 4, 5, 5, 0, 2, 1, 3, 2, 4
};
static const uint8_t mi_size_high_log2[BlockSizeS_ALL] = {
    0, 1, 0, 1, 2, 1, 2, 3, 2, 3, 4, 3, 4, 5, 4, 5, 2, 0, 3, 1, 4, 2
};

typedef struct SgrParamsType
{
    int32_t r[2];  // radii
    int32_t s[2];  // sgr parameters for r[0] and r[1], based on GenSgrprojVtable()
} SgrParamsType;

//**********************************************************************************************************************//
// blockd.h
typedef enum FrameType
{
    KEY_FRAME = 0,
    INTER_FRAME = 1,
    INTRA_ONLY_FRAME = 2,  // replaces intra-only
    S_FRAME = 3,
    FRAME_TYPES,
} FrameType;

typedef int8_t MvReferenceFrame;

// Number of transform types in each set type

static const int32_t av1_num_ext_tx_set[EXT_TX_SET_TYPES] = {
    1, 2, 5, 7, 12, 16,
};

static const int32_t av1_ext_tx_used[EXT_TX_SET_TYPES][TX_TYPES] = {
    { 1, 0, 0, 0, 0, 0, 0, 0, 0, 0, 0, 0, 0, 0, 0, 0 },
{ 1, 0, 0, 0, 0, 0, 0, 0, 0, 1, 0, 0, 0, 0, 0, 0 },
{ 1, 1, 1, 1, 0, 0, 0, 0, 0, 1, 0, 0, 0, 0, 0, 0 },
{ 1, 1, 1, 1, 0, 0, 0, 0, 0, 1, 1, 1, 0, 0, 0, 0 },
{ 1, 1, 1, 1, 1, 1, 1, 1, 1, 1, 1, 1, 0, 0, 0, 0 },
{ 1, 1, 1, 1, 1, 1, 1, 1, 1, 1, 1, 1, 1, 1, 1, 1 },
};

static INLINE TxSetType get_ext_tx_set_type(TxSize tx_size, int32_t is_inter,
    int32_t use_reduced_set) {
    const TxSize tx_size_sqr_up = txsize_sqr_up_map[tx_size];

    if (tx_size_sqr_up > TX_32X32) return EXT_TX_SET_DCTONLY;
    if (tx_size_sqr_up == TX_32X32)
        return is_inter ? EXT_TX_SET_DCT_IDTX : EXT_TX_SET_DCTONLY;
    if (use_reduced_set)
        return is_inter ? EXT_TX_SET_DCT_IDTX : EXT_TX_SET_DTT4_IDTX;
    const TxSize tx_size_sqr = txsize_sqr_map[tx_size];
    if (is_inter) {
        return (tx_size_sqr == TX_16X16 ? EXT_TX_SET_DTT9_IDTX_1DDCT
            : EXT_TX_SET_ALL16);
    }
    else {
        return (tx_size_sqr == TX_16X16 ? EXT_TX_SET_DTT4_IDTX
            : EXT_TX_SET_DTT4_IDTX_1DDCT);
    }
}
static INLINE int32_t get_ext_tx_types(TxSize tx_size, int32_t is_inter,
    int32_t use_reduced_set) {
    const int32_t set_type = get_ext_tx_set_type(tx_size, is_inter, use_reduced_set);
    return av1_num_ext_tx_set[set_type];
}
// Maps tx set types to the indices.
static const int32_t ext_tx_set_index[2][EXT_TX_SET_TYPES] = {
    { // Intra
        0, -1, 2, 1, -1, -1 },
        { // Inter
            0, 3, -1, -1, 2, 1 },
};

static INLINE int32_t get_ext_tx_set(TxSize tx_size, int32_t is_inter,
    int32_t use_reduced_set) {
    const TxSetType set_type =
        get_ext_tx_set_type(tx_size, is_inter, use_reduced_set);
    return ext_tx_set_index[is_inter][set_type];
}

static INLINE int32_t is_inter_compound_mode(PredictionMode mode) {
    return mode >= NEAREST_NEARESTMV && mode <= NEW_NEWMV;
}
static INLINE int is_inter_singleref_mode(PredictionMode mode) {
    return mode >= SINGLE_INTER_MODE_START && mode < SINGLE_INTER_MODE_END;
}

//**********************************************************************************************************************//
// encoder.h
typedef enum FrameContextIndex
{
    // regular inter frame
    REGULAR_FRAME = 0,
    // alternate reference frame
    ARF_FRAME = 1,
    // overlay frame
    OVERLAY_FRAME = 2,
    // golden frame
    GLD_FRAME = 3,
    // backward reference frame
    BRF_FRAME = 4,
    // extra alternate reference frame
    EXT_ARF_FRAME = 5,
    FRAME_CONTEXT_INDEXES
} FrameContextIndex;

//**********************************************************************************************************************//
// common.h
#define av1_zero(dest) memset(&(dest), 0, sizeof(dest))
//**********************************************************************************************************************//
// alloccommon.h
#define INVALID_IDX -1  // Invalid buffer index.

//**********************************************************************************************************************//
// quant_common.h
#define MINQ 0
#define MAXQ 255
#define QINDEX_RANGE (MAXQ - MINQ + 1)
#define QINDEX_BITS 8
// Total number of QM sets stored
#define QM_LEVEL_BITS 4
#define NUM_QM_LEVELS (1 << QM_LEVEL_BITS)
/* Range of QMS is between first and last value, with offset applied to inter
* blocks*/
#define DEFAULT_QM_Y 10
#define DEFAULT_QM_U 11
#define DEFAULT_QM_V 12
#define DEFAULT_QM_FIRST 5
#define DEFAULT_QM_LAST 9

//**********************************************************************************************************************//
// blockd.h
#define NO_FILTER_FOR_IBC 1  // Disable in-loop filters for frame with intrabc
//**********************************************************************************************************************//
// av1_loopfilter.h
#define MAX_LOOP_FILTER 63
#define MAX_SHARPNESS 7
#define SIMD_WIDTH 16

struct LoopFilter {
    int32_t filter_level[2];
    int32_t filter_level_u;
    int32_t filter_level_v;

    int32_t sharpness_level;

    uint8_t mode_ref_delta_enabled;
    uint8_t mode_ref_delta_update;

    // 0 = Intra, Last, Last2+Last3,
    // GF, BRF, ARF2, ARF
    int8_t ref_deltas[REF_FRAMES];

    // 0 = ZERO_MV, MV
    int8_t mode_deltas[MAX_MODE_LF_DELTAS];
    int32_t combine_vert_horz_lf;
};

#define MAX_SEGMENTS 8
#define MAX_MB_PLANE 3

#define MAX_LOOP_FILTER 63
#define MAX_SHARPNESS 7

#define SIMD_WIDTH 16
// Need to align this structure so when it is declared and
// passed it can be loaded into vector registers.
typedef struct LoopFilterThresh
{
    DECLARE_ALIGNED(SIMD_WIDTH, uint8_t, mblim[SIMD_WIDTH]);
    DECLARE_ALIGNED(SIMD_WIDTH, uint8_t, lim[SIMD_WIDTH]);
    DECLARE_ALIGNED(SIMD_WIDTH, uint8_t, hev_thr[SIMD_WIDTH]);
} LoopFilterThresh;

typedef struct LoopFilterInfoN
{
    LoopFilterThresh lfthr[MAX_LOOP_FILTER + 1];
    uint8_t lvl[MAX_MB_PLANE][MAX_SEGMENTS][2][REF_FRAMES][MAX_MODE_LF_DELTAS];
} LoopFilterInfoN;

//**********************************************************************************************************************//
// cdef.h
#define CDEF_STRENGTH_BITS 6

#define CDEF_PRI_STRENGTHS 16
#define CDEF_SEC_STRENGTHS 4

// Bits of precision used for the model
#define WARPEDMODEL_PREC_BITS 16
// The following constants describe the various precisions
// of different parameters in the global motion experiment.
//
// Given the general homography:
//      [x'     (a  b  c   [x
//  z .  y'  =   d  e  f *  y
//       1]      g  h  i)    1]
//
// Constants using the name ALPHA here are related to parameters
// a, b, d, e. Constants using the name TRANS are related
// to parameters c and f.
//
// Anything ending in PREC_BITS is the number of bits of precision
// to maintain when converting from double to integer.
//
// The ABS parameters are used to create an upper and lower bound
// for each parameter. In other words, after a parameter is integerized
// it is clamped between -(1 << ABS_XXX_BITS) and (1 << ABS_XXX_BITS).
//
// XXX_PREC_DIFF and XXX_DECODE_FACTOR
// are computed once here to prevent repetitive
// computation on the decoder side. These are
// to allow the global motion parameters to be encoded in a lower
// precision than the warped model precision. This means that they
// need to be changed to warped precision when they are decoded.
//
// XX_MIN, XX_MAX are also computed to avoid repeated computation

#define SUBEXPFIN_K 3
#define GM_TRANS_PREC_BITS 6
#define GM_ABS_TRANS_BITS 12
#define GM_ABS_TRANS_ONLY_BITS (GM_ABS_TRANS_BITS - GM_TRANS_PREC_BITS + 3)
#define GM_TRANS_PREC_DIFF (WARPEDMODEL_PREC_BITS - GM_TRANS_PREC_BITS)
#define GM_TRANS_ONLY_PREC_DIFF (WARPEDMODEL_PREC_BITS - 3)
#define GM_TRANS_DECODE_FACTOR (1 << GM_TRANS_PREC_DIFF)
#define GM_TRANS_ONLY_DECODE_FACTOR (1 << GM_TRANS_ONLY_PREC_DIFF)
#define GM_TRANS_ONLY_PREC_BITS 3

#define GM_ALPHA_PREC_BITS 15
#define GM_ABS_ALPHA_BITS 12
#define GM_ALPHA_PREC_DIFF (WARPEDMODEL_PREC_BITS - GM_ALPHA_PREC_BITS)
#define GM_ALPHA_DECODE_FACTOR (1 << GM_ALPHA_PREC_DIFF)

#define GM_ROW3HOMO_PREC_BITS 16
#define GM_ABS_ROW3HOMO_BITS 11
#define GM_ROW3HOMO_PREC_DIFF \
(WARPEDMODEL_ROW3HOMO_PREC_BITS - GM_ROW3HOMO_PREC_BITS)
#define GM_ROW3HOMO_DECODE_FACTOR (1 << GM_ROW3HOMO_PREC_DIFF)

#define GM_TRANS_MAX (1 << GM_ABS_TRANS_BITS)
#define GM_ALPHA_MAX (1 << GM_ABS_ALPHA_BITS)
#define GM_ROW3HOMO_MAX (1 << GM_ABS_ROW3HOMO_BITS)

#define GM_TRANS_MIN -GM_TRANS_MAX
#define GM_ALPHA_MIN -GM_ALPHA_MAX
#define GM_ROW3HOMO_MIN -GM_ROW3HOMO_MAX
/* clang-format off */
typedef enum TransformationType
{
    IDENTITY = 0,      // identity transformation, 0-parameter
    TRANSLATION = 1,   // translational motion 2-parameter
    ROTZOOM = 2,       // simplified affine with rotation + zoom only, 4-parameter
    AFFINE = 3,        // affine, 6-parameter
    TRANS_TYPES,
} TransformationType;
// The order of values in the wmmat matrix below is best described
// by the homography:
//      [x'     (m2 m3 m0   [x
//  z .  y'  =   m4 m5 m1 *  y
//       1]      m6 m7 1)    1]
typedef struct EbWarpedMotionParams
{
    TransformationType wmtype;
    int32_t wmmat[8];
    int16_t alpha, beta, gamma, delta;
    int8_t invalid;
} EbWarpedMotionParams;

/*! Scale factors and scaling function pointers  when reference and current frame dimensions are not equal */
typedef struct ScaleFactors {
    int32_t x_scale_fp;  // horizontal fixed point scale factor
    int32_t y_scale_fp;  // vertical fixed point scale factor
    int32_t x_step_q4;
    int32_t y_step_q4;

    int32_t(*scale_value_x)(int32_t val, const struct ScaleFactors *sf);
    int32_t(*scale_value_y)(int32_t val, const struct ScaleFactors *sf);
} ScaleFactors;

/* clang-format off */
static const EbWarpedMotionParams default_warp_params = {
    IDENTITY,
{ 0, 0, (1 << WARPEDMODEL_PREC_BITS), 0, 0, (1 << WARPEDMODEL_PREC_BITS), 0,
0 },
0, 0, 0, 0,
0,
};

/***********************************    AV1_OBU     ********************************/

//**********************************************************************************************************************//
//**********************************************************************************************************************//

#define YBITS_THSHLD                        50
#define YDC_THSHLD                          5
#define M6_YBITS_THSHLD                     80
#define M6_YDC_THSHLD                       10

#ifdef    _MSC_VER
#define NOINLINE                __declspec ( noinline )
#define FORCE_INLINE            __forceinline
#else
#define NOINLINE                __attribute__(( noinline ))
#define FORCE_INLINE            __attribute__((always_inline))
#endif

#define EB_STRINGIZE( L )       #L
#define EB_MAKESTRING( M, L )   M( L )
#define $Line                   EB_MAKESTRING( EB_STRINGIZE, __LINE__ )
#define EB_SRC_LINE             __FILE__ "(" $Line ") : message "

// ***************************** Definitions *****************************
#define PM_DC_TRSHLD1                       10 // The threshold for DC to disable masking for DC

#define MAX_BITS_PER_FRAME            8000000
#define VAR_BASED_STAT_AREA_THRSLHD         (32*32)

#define ANTI_TRAILING_VAR_THRSLD         1000
#define MAX_VAR_BIAS               100
#define MEAN_DIFF_THRSHOLD         10
#define VAR_DIFF_THRSHOLD          10

#define HME_BIAS_X_THRSHLD1       64
#define HME_BIAS_Y_THRSHLD1       64
#define HME_BIAS_X_THRSHLD2       32
#define HME_BIAS_Y_THRSHLD2       32

#define ASPECT_RATIO_4_3    13           // Limit Ration to detect VGA resolutiosn
#define ASPECT_RATIO_16_9   17           // Limit Ration to detect UHD,1080p,720p ... or similar resolutions

#define ASPECT_RATIO_CLASS_0  0           // 4:3 aspect ratios
#define ASPECT_RATIO_CLASS_1  1           // 16:9 aspect ratios
#define ASPECT_RATIO_CLASS_2  2           // Other aspect ratios

#define SC_FRAMES_TO_IGNORE     1000 // The speed control algorith starts after SC_FRAMES_TO_IGNORE number frames.
#define SC_FRAMES_INTERVAL_SPEED      60 // The speed control Interval To Check the speed
#define SC_FRAMES_INTERVAL_T1         60 // The speed control Interval Threshold1
#define SC_FRAMES_INTERVAL_T2        180 // The speed control Interval Threshold2
#define SC_FRAMES_INTERVAL_T3        120 // The speed control Interval Threshold3

#define SC_SPEED_T2             1250 // speed level thershold. If speed is higher than target speed x SC_SPEED_T2, a slower mode is selected (+25% x 1000 (for precision))
#define SC_SPEED_T1              750 // speed level thershold. If speed is less than target speed x SC_SPEED_T1, a fast mode is selected (-25% x 1000 (for precision))
#define EB_CMPLX_CLASS           uint8_t
#define CMPLX_LOW                0
#define CMPLX_MEDIUM             1
#define CMPLX_HIGH               2
#define CMPLX_VHIGH              3
#define CMPLX_NOISE              4
#define EB_NORMAL_LATENCY        0
#define EB_LOW_LATENCY           1

typedef enum EbBitFieldMasks
{
    BITMASK_0 = 1,
    BITMASK_1 = 2,
    BITMASK_2 = 4,
    BITMASK_3 = 8
} EbBitFieldMasks;

// CLEAN_BASIS_FUNCTIONS
#define CLEAN_BASIS_FUNCTIONS_VAR_TRSHLD 10
#define CLEAN_BASIS_FUNCTIONS_NZCOEF_TRSHLD0 10
#define CLEAN_BASIS_FUNCTIONS_NZCOEF_TRSHLD1 15
#define CLEAN_BASIS_FUNCTIONS_NZCOEF_TRSHLD2 20
// Anti-contouring
#define C3_TRSHLF_N                                    45
#define C3_TRSHLF_D                                    10
#define C4_TRSHLF_N                                    35
#define C4_TRSHLF_D                                    10

#define C1_TRSHLF_4K_N                                45
#define C1_TRSHLF_4K_D                                10
#define C2_TRSHLF_4K_N                                35
#define C2_TRSHLF_4K_D                                10

#define AC_ENERGY_BASED_4K_ANTI_CONTOURING_QP_DELTA     3
#define AC_ENERGY_BASED_4K_ANTI_CONTOURING_MIN_QP       22

#define C1_TRSHLF_N       1
#define C1_TRSHLF_D       1
#define C2_TRSHLF_N       16
#define C2_TRSHLF_D       10

#define CHANGE_LAMBDA_FOR_AURA   0x01
#define RESTRICT_CUS_AND_MODIFY_COST  0x02

#define ANTI_CONTOURING_TH_0     16 * 16
#define ANTI_CONTOURING_TH_1     32 * 32
#define ANTI_CONTOURING_TH_2 2 * 32 * 32

#define ANTI_CONTOURING_DELTA_QP_0  -3
#define ANTI_CONTOURING_DELTA_QP_1  -9
#define ANTI_CONTOURING_DELTA_QP_2  -11

#define AC_ENERGY_BASED_ANTI_CONTOURING_QP_DELTA 11
#define AC_ENERGY_BASED_ANTI_CONTOURING_MIN_QP 20
#define ANTI_CONTOURING_LUMA_T1                40
#define ANTI_CONTOURING_LUMA_T2                180

#define VAR_BASED_DETAIL_PRESERVATION_SELECTOR_THRSLHD         (64*64)

#define LAST_BWD_FRAME     8
#define LAST_ALT_FRAME    16

//----------------------
// Used to hide GCC warnings for unused function tables
#ifdef __GNUC__
#define FUNC_TABLE __attribute__ ((unused))
#else
#define FUNC_TABLE
#endif

#define MAX_NUM_TOKENS          200

#define LAD_DISABLE                       0
#define INIT_RC_OPT_G1                    1
#define INIT_RC_OPT_G2                    1
#define HIST_OPT                          2 // 1 is intrinsic, 2 is C
#define ENABLE_8x8                        0

#define    Log2f                              Log2f_SSE2

#define INPUT_SIZE_576p_TH                  0x90000        // 0.58 Million
#define INPUT_SIZE_1080i_TH                 0xB71B0        // 0.75 Million
#define INPUT_SIZE_1080p_TH                 0x1AB3F0    // 1.75 Million
#define INPUT_SIZE_4K_TH                    0x29F630    // 2.75 Million
#define INPUT_SIZE_8K_TH                    0xA7D8C0    // 11 Million

/** Redefine ASSERT() to avoid warnings
*/
#if defined _DEBUG || _DEBUG_
#include <assert.h>
#define ASSERT assert
#elif defined _DEBUG
#define ASSERT assert
#else
#define ASSERT(exp) ((void)sizeof(exp))
#endif

#define    INTERPOLATION_NEED  4
#define    BUFF_PITCH          (INTERPOLATION_NEED*2+64)
#define    ME_FILTER_TAP       4
#define    SUB_SAD_SEARCH      0
#define    FULL_SAD_SEARCH     1
#define    SSD_SEARCH          2
/************************ INPUT CLASS **************************/

#define EbInputResolution             uint8_t
#define INPUT_SIZE_576p_RANGE_OR_LOWER     0
#define INPUT_SIZE_1080i_RANGE             1
#define INPUT_SIZE_1080p_RANGE             2
#define INPUT_SIZE_4K_RANGE                3
#define INPUT_SIZE_COUNT                   INPUT_SIZE_4K_RANGE + 1

/** The EbPtr type is intended to be used to pass pointers to and from the eBrisk
API.  This is a 32 bit pointer and is aligned on a 32 bit word boundary.
*/
typedef void *EbPtr;

/** The EbString type is intended to be used to pass "C" type strings to and
from the eBrisk API.  The EbString type is a 32 bit pointer to a zero terminated
string.  The pointer is word aligned and the string is byte aligned.
*/
typedef char * EbString;

/** The EbByte type is intended to be used to pass arrays of bytes such as
buffers to and from the eBrisk API.  The EbByte type is a 32 bit pointer.
The pointer is word aligned and the buffer is byte aligned.
*/
typedef uint8_t * EbByte;

/** The EB_SAMPLE type is intended to be used to pass arrays of bytes such as
buffers to and from the eBrisk API.  The EbByte type is a 32 bit pointer.
The pointer is word aligned and the buffer is byte aligned.
*/

/** The EbBitDepthEnum type is used to describe the bitdepth of video data.
*/
typedef enum EbBitDepthEnum
{
    EB_8BIT = 8,
    EB_10BIT = 10,
    EB_12BIT = 12,
    EB_14BIT = 14,
    EB_16BIT = 16,
    EB_32BIT = 32
} EbBitDepthEnum;

/** The EB_GOP type is used to describe the hierarchical coding structure of
Groups of Pictures (GOP) units.
*/
#define EbPred                 uint8_t
#define EB_PRED_LOW_DELAY_P     0
#define EB_PRED_LOW_DELAY_B     1
#define EB_PRED_RANDOM_ACCESS   2
#define EB_PRED_TOTAL_COUNT     3
#define EB_PRED_INVALID         0xFF

/** The EB_SLICE type is used to describe the slice prediction type.
*/

#define EB_SLICE        uint8_t
#define B_SLICE         0
#define P_SLICE         1
#define I_SLICE         2
#define IDR_SLICE       3
#define INVALID_SLICE   0xFF

/** The EbPictStruct type is used to describe the picture structure.
*/
#define EbPictStruct           uint8_t
#define PROGRESSIVE_PICT_STRUCT  0
#define TOP_FIELD_PICT_STRUCT    1
#define BOTTOM_FIELD_PICT_STRUCT 2

/** The EbModeType type is used to describe the PU type.
*/
typedef uint8_t EbModeType;
#define INTER_MODE 1
#define INTRA_MODE 2

#define INVALID_MODE 0xFFu

/** INTRA_4x4 offsets
*/
static const uint8_t INTRA_4x4_OFFSET_X[4] = { 0, 4, 0, 4 };
static const uint8_t INTRA_4x4_OFFSET_Y[4] = { 0, 0, 4, 4 };

/** The EbPartMode type is used to describe the CU partition size.
*/
typedef uint8_t EbPartMode;
#define SIZE_2Nx2N 0
#define SIZE_2NxN  1
#define SIZE_Nx2N  2
#define SIZE_NxN   3
#define SIZE_2NxnU 4
#define SIZE_2NxnD 5
#define SIZE_nLx2N 6
#define SIZE_nRx2N 7
#define SIZE_PART_MODE 8

/** The EbIntraRefreshType is used to describe the intra refresh type.
*/
typedef enum EbIntraRefreshType
{
    NO_REFRESH = 0,
    CRA_REFRESH = 1,
    IDR_REFRESH = 2
}EbIntraRefreshType;

#define SIZE_2Nx2N_PARTITION_MASK   (1 << SIZE_2Nx2N)
#define SIZE_2NxN_PARTITION_MASK    (1 << SIZE_2NxN)
#define SIZE_Nx2N_PARTITION_MASK    (1 << SIZE_Nx2N)
#define SIZE_NxN_PARTITION_MASK     (1 << SIZE_NxN)
#define SIZE_2NxnU_PARTITION_MASK   (1 << SIZE_2NxnU)
#define SIZE_2NxnD_PARTITION_MASK   (1 << SIZE_2NxnD)
#define SIZE_nLx2N_PARTITION_MASK   (1 << SIZE_nLx2N)
#define SIZE_nRx2N_PARTITION_MASK   (1 << SIZE_nRx2N)

/** The EbEncMode type is used to describe the encoder mode .
*/

#define EbEncMode     uint8_t
#define ENC_M0          0
#define ENC_M1          1
#define ENC_M2          2
#define ENC_M3          3
#define ENC_M4          4
#define ENC_M5          5
#define ENC_M6          6
#define ENC_M7          7
#define ENC_M8          8
#define ENC_M9          9
#define ENC_M10         10
#define ENC_M11         11
#define ENC_M12         12

#define MAX_SUPPORTED_MODES 13

#define SPEED_CONTROL_INIT_MOD ENC_M4;
/** The EB_TUID type is used to identify a TU within a CU.
*/
typedef enum EbTuSize
{
    TU_2Nx2N       = 0,
    TU_NxN_0       = 1,
    TU_NxN_1       = 2,
    TU_NxN_2       = 3,
    TU_NxN_3       = 4,
    TU_N2xN2_0     = 5,
    TU_N2xN2_1     = 6,
    TU_N2xN2_2     = 7,
    TU_N2xN2_3     = 8,
    INVALID_TUSIZE = ~0
}EbTuSize;

#define TU_2Nx2N_PARTITION_MASK     (1 << TU_2Nx2N)
#define TU_NxN_0_PARTITION_MASK     (1 << TU_NxN_0)
#define TU_NxN_1_PARTITION_MASK     (1 << TU_NxN_1)
#define TU_NxN_2_PARTITION_MASK     (1 << TU_NxN_2)
#define TU_NxN_3_PARTITION_MASK     (1 << TU_NxN_3)
#define TU_N2xN2_0_PARTITION_MASK   (1 << TU_N2xN2_0)
#define TU_N2xN2_1_PARTITION_MASK   (1 << TU_N2xN2_1)
#define TU_N2xN2_2_PARTITION_MASK   (1 << TU_N2xN2_2)
#define TU_N2xN2_3_PARTITION_MASK   (1 << TU_N2xN2_3)

#define EbReflist            uint8_t
#define REF_LIST_0             0
#define REF_LIST_1             1
#define TOTAL_NUM_OF_REF_LISTS 2
#define INVALID_LIST           0xFF

#define EbPredDirection         uint8_t
#define UNI_PRED_LIST_0          0
#define UNI_PRED_LIST_1          1
#define BI_PRED                  2
#define EB_PREDDIRECTION_TOTAL   3
#define INVALID_PRED_DIRECTION   0xFF

#define UNI_PRED_LIST_0_MASK    (1 << UNI_PRED_LIST_0)
#define UNI_PRED_LIST_1_MASK    (1 << UNI_PRED_LIST_1)
#define BI_PRED_MASK            (1 << BI_PRED)

// The EB_QP_OFFSET_MODE type is used to describe the QP offset
#define EB_FRAME_CARACTERICTICS uint8_t
#define EB_FRAME_CARAC_0           0
#define EB_FRAME_CARAC_1           1
#define EB_FRAME_CARAC_2           2
#define EB_FRAME_CARAC_3           3
#define EB_FRAME_CARAC_4           4

static const uint8_t QP_OFFSET_WEIGHT[3][4] = { // [Slice Type][QP Offset Weight Level]
    { 9, 8, 7, 6 },
    { 9, 8, 7, 6 },
    { 10, 9, 8, 7 }
};
/** Assembly Types
*/
typedef enum EbAsm
{
    ASM_NON_AVX2,
    ASM_AVX2,
    ASM_TYPE_TOTAL,
    ASM_TYPE_INVALID = ~0
} EbAsm;

/** The EB_NULL type is used to define the C style NULL pointer.
*/
#define EB_NULL ((void*) 0)

/** The EbHandle type is used to define OS object handles for threads,
semaphores, mutexs, etc.
*/
typedef void * EbHandle;

/**
object_ptr is a EbPtr to the object being constructed.
object_init_data_ptr is a EbPtr to a data structure used to initialize the object.
*/
typedef EbErrorType(*EbCreator)(
    EbPtr *object_dbl_ptr,
    EbPtr object_init_data_ptr);

#define INVALID_MV            0x80008000 //0xFFFFFFFF    //ICOPY They changed this to 0x80008000
#define BLKSIZE 64

/***************************************
* Generic linked list data structure for passing data into/out from the library
***************************************/
// Reserved types for lib's internal use. Must be less than EB_EXT_TYPE_BASE
#define       EB_TYPE_PIC_TIMING_SEI         0
#define       EB_TYPE_BUFFERING_PERIOD_SEI   1
#define       EB_TYPE_RECOVERY_POINT_SEI     2
#define       EB_TYPE_UNREG_USER_DATA_SEI    3
#define       EB_TYPE_REG_USER_DATA_SEI      4
#define       EB_TYPE_PIC_STRUCT             5             // It is a requirement (for the application) that if pictureStruct is present for 1 picture it shall be present for every picture
#define       EB_TYPE_INPUT_PICTURE_DEF      6

#define       EB_TYPE_HIERARCHICAL_LEVELS  100
#define       EB_TYPE_PRED_STRUCTURE       101

typedef int32_t EbLinkedListType;

typedef struct EbLinkedListNode
{
    void*                     app;                       // points to an application object this node is associated
                                                            // with. this is an opaque pointer to the encoder lib, but
                                                            // release_cb_fnc_ptr may need to access it.
    EbLinkedListType       type;                      // type of data pointed by "data" member variable
    uint32_t                    size;                      // size of (data)
    EbBool                   passthrough;               // whether this is passthrough data from application
    void(*release_cb_fnc_ptr)(struct EbLinkedListNode*); // callback to be executed by encoder when picture reaches end of pipeline, or
                                                        // when aborting. However, at end of pipeline encoder shall
                                                        // NOT invoke this callback if passthrough is TRUE (but
                                                        // still needs to do so when aborting)
    void                     *data;                      // pointer to application's data
    struct EbLinkedListNode  *next;                      // pointer to next node (null when last)
} EbLinkedListNode;

typedef enum DistCalcType
{
    DIST_CALC_RESIDUAL = 0,    // SSE(Coefficients - ReconCoefficients)
    DIST_CALC_PREDICTION = 1,    // SSE(Coefficients) *Note - useful in modes that don't send residual coeff bits
    DIST_CALC_TOTAL = 2
} DistCalcType;

typedef enum EbPtrType
{
    EB_N_PTR        = 0,     // malloc'd pointer
    EB_C_PTR        = 1,     // calloc'd pointer
    EB_A_PTR        = 2,     // malloc'd pointer aligned
    EB_MUTEX        = 3,     // mutex
    EB_SEMAPHORE    = 4,     // semaphore
    EB_THREAD       = 5,      // thread handle
    EB_PTR_TYPE_TOTAL,
} EbPtrType;

typedef struct EbMemoryMapEntry
{
    EbPtr                    ptr;            // points to a memory pointer
    EbPtrType                ptr_type;       // pointer type
    EbPtr                    prev_entry;     // pointer to the prev entry
} EbMemoryMapEntry;

// Rate Control
#define THRESHOLD1QPINCREASE     1
#define THRESHOLD2QPINCREASE     2
#define EB_IOS_POINT            uint8_t
#define OIS_VERY_FAST_MODE       0
#define OIS_FAST_MODE            1
#define OIS_MEDUIM_MODE          2
#define OIS_COMPLEX_MODE         3
#define OIS_VERY_COMPLEX_MODE    4
// Display Total Memory at the end of the memory allocations
#define DISPLAY_MEMORY                              0

extern    EbMemoryMapEntry          *app_memory_map;            // App Memory table
extern    uint32_t                  *app_memory_map_index;       // App Memory index
extern    uint64_t                  *total_app_memory;          // App Memory malloc'd

extern    EbMemoryMapEntry          *memory_map;               // library Memory table
extern    uint32_t                  *memory_map_index;          // library memory index
extern    uint64_t                  *total_lib_memory;          // library Memory malloc'd

extern    uint32_t                   lib_malloc_count;
extern    uint32_t                   lib_thread_count;
extern    uint32_t                   lib_semaphore_count;
extern    uint32_t                   lib_mutex_count;

extern    uint32_t                   app_malloc_count;

#define ALVALUE 64

#define EB_ADD_APP_MEM(pointer, size, pointer_class, count, release, return_type) \
    do { \
        if (!pointer) return return_type; \
        if (*(app_memory_map_index) >= MAX_APP_NUM_PTR) { \
            printf("Malloc has failed due to insuffucient resources"); \
            release(pointer); \
            return return_type; \
        } \
        app_memory_map[*(app_memory_map_index)].ptr_type = pointer_class; \
        app_memory_map[(*(app_memory_map_index))++].ptr = pointer; \
        *total_app_memory += (size + 7) / 8; \
        count++; \
    } while (0)

#define EB_APP_MALLOC(type, pointer, n_elements, pointer_class, return_type) \
    pointer = (type)malloc(n_elements); \
    EB_ADD_APP_MEM(pointer, n_elements, pointer_class, app_malloc_count, return_type);


#define EB_APP_MALLOC_NR(type, pointer, n_elements, pointer_class,return_type) \
    pointer = (type)malloc(n_elements); \
    EB_ADD_APP_MEM(pointer, n_elements, pointer_class, app_malloc_count, return_type);

#define ALVALUE 64

#define EB_CREATE_SEMAPHORE(pointer, initial_count, max_count) \
    do { \
        pointer = eb_create_semaphore(initial_count, max_count); \
        EB_ADD_MEM(pointer, 1, EB_SEMAPHORE); \
    }while (0)

#define EB_DESTROY_SEMAPHORE(pointer) \
    do { \
        eb_destroy_semaphore(pointer); \
        EB_REMOVE_MEM_ENTRY(pointer, EB_SEMAPHORE); \
    }while (0)

#define EB_CREATE_MUTEX(pointer) \
    do { \
        pointer = eb_create_mutex(); \
        EB_ADD_MEM(pointer, 1, EB_MUTEX); \
    } while (0)

#define EB_DESTROY_MUTEX(pointer) \
    do { \
        if (pointer) { \
            eb_destroy_mutex(pointer); \
            EB_REMOVE_MEM_ENTRY(pointer, EB_MUTEX); \
        } \
    } while (0)


#define EB_MEMORY() \
printf("Total Number of Mallocs in Library: %d\n", lib_malloc_count); \
printf("Total Number of Threads in Library: %d\n", lib_thread_count); \
printf("Total Number of Semaphore in Library: %d\n", lib_semaphore_count); \
printf("Total Number of Mutex in Library: %d\n", lib_mutex_count); \
printf("Total Library Memory: %.2lf KB\n\n",*total_lib_memory/(double)1024);

#define EB_APP_MEMORY() \
printf("Total Number of Mallocs in App: %d\n", app_malloc_count); \
printf("Total App Memory: %.2lf KB\n\n",*total_app_memory/(double)1024);

#define RSIZE_MAX_MEM      ( 256UL << 20 )     /* 256MB */

#define EXPORT_SYMBOL(sym)

#ifndef _ERRNO_T_DEFINED
#define _ERRNO_T_DEFINED
typedef int32_t errno_t;
#endif  /* _ERRNO_T_DEFINED */

extern void
    eb_memcpy(void  *dst_ptr, void  *src_ptr, size_t size);

#define EB_MEMCPY(dst, src, size) \
    eb_memcpy(dst, src, size)

#define EB_MEMSET(dst, val, count) \
memset(dst, val, count)

//#ifdef __cplusplus
//}
//#endif // __cplusplus

/**************************************
* Callback Functions
**************************************/
typedef struct EbCallback
{
EbPtr appPrivateData;
EbPtr handle;
void(*ErrorHandler)(
    EbPtr handle,
    uint32_t errorCode);
} EbCallback;

// DEBUG MACROS
#define LIB_PRINTF_ENABLE                1

#if LIB_PRINTF_ENABLE
#define SVT_LOG printf
#else
#if _MSC_VER
#define SVT_LOG(s, ...) printf("")
#else
#define SVT_LOG(s, ...) printf("",##__VA_ARGS__)
#endif
#endif

// Common Macros
#define UNUSED(x) (void)(x)

//***Profile, tier, level***
#define TOTAL_LEVEL_COUNT                           13

//***Encoding Parameters***
#define MAX_PICTURE_WIDTH_SIZE                      4672u
#define MAX_PICTURE_HEIGHT_SIZE                     2560u
#define MAX_PICTURE_WIDTH_SIZE_CH                   2336u
#define MAX_PICTURE_HEIGHT_SIZE_CH                  1280u
#define INTERNAL_BIT_DEPTH                          8 // to be modified
#define MAX_SAMPLE_VALUE                            ((1 << INTERNAL_BIT_DEPTH) - 1)
#define MAX_SAMPLE_VALUE_10BIT                      0x3FF
#define BLOCK_SIZE_64                                64u
#define LOG2F_MAX_LCU_SIZE                          6u
#define LOG2_64_SIZE                                6 // log2(BLOCK_SIZE_64)
#define MAX_LEVEL_COUNT                             5 // log2(BLOCK_SIZE_64) - log2(MIN_BLOCK_SIZE)
#define MAX_TU_DEPTH                                2
#define LOG_MIN_BLOCK_SIZE                             3
#define MIN_BLOCK_SIZE                                 (1 << LOG_MIN_BLOCK_SIZE)
#define LOG_MIN_PU_SIZE                             2
#define MIN_PU_SIZE                                 (1 << LOG_MIN_PU_SIZE)
#define MAX_NUM_OF_PU_PER_CU                        1
#define MAX_NUM_OF_REF_PIC_LIST                     2
#define MAX_NUM_OF_PART_SIZE                        8
#define EB_MAX_LCU_DEPTH                            (((BLOCK_SIZE_64 / MIN_BLOCK_SIZE) == 1) ? 1 : \
                                                    ((BLOCK_SIZE_64 / MIN_BLOCK_SIZE) == 2) ? 2 : \
                                                    ((BLOCK_SIZE_64 / MIN_BLOCK_SIZE) == 4) ? 3 : \
                                                    ((BLOCK_SIZE_64 / MIN_BLOCK_SIZE) == 8) ? 4 : \
                                                    ((BLOCK_SIZE_64 / MIN_BLOCK_SIZE) == 16) ? 5 : \
                                                    ((BLOCK_SIZE_64 / MIN_BLOCK_SIZE) == 32) ? 6 : 7)
#define MIN_CU_BLK_COUNT                            ((BLOCK_SIZE_64 / MIN_BLOCK_SIZE) * (BLOCK_SIZE_64 / MIN_BLOCK_SIZE))
#define MAX_NUM_OF_TU_PER_CU                        21
#define MIN_NUM_OF_TU_PER_CU                        5
#define MAX_LCU_ROWS                                ((MAX_PICTURE_HEIGHT_SIZE) / (BLOCK_SIZE_64))

#define MAX_NUMBER_OF_TREEBLOCKS_PER_PICTURE       ((MAX_PICTURE_WIDTH_SIZE + BLOCK_SIZE_64 - 1) / BLOCK_SIZE_64) * \
                                                ((MAX_PICTURE_HEIGHT_SIZE + BLOCK_SIZE_64 - 1) / BLOCK_SIZE_64)

//***Prediction Structure***
#define REF_LIST_MAX_DEPTH                          4 // NM - To be specified
#define MAX_TEMPORAL_LAYERS                         6
#define MAX_HIERARCHICAL_LEVEL                      6
#define MAX_REF_IDX                                 4
#define INVALID_POC                                 (((uint32_t) (~0)) - (((uint32_t) (~0)) >> 1))
#define MAX_ELAPSED_IDR_COUNT                       1024

typedef enum DownSamplingMethod
{
    ME_FILTERED_DOWNSAMPLED  = 0,
    ME_DECIMATED_DOWNSAMPLED = 1
} DownSamplingMethod;

//***Segments***
#define EB_SEGMENT_MIN_COUNT                        1
#define EB_SEGMENT_MAX_COUNT                        64

//***TMVP***
#define LOG_MV_COMPRESS_UNIT_SIZE                   4
#define MAX_TMVP_CAND_PER_LCU                       (BLOCK_SIZE_64 >> LOG_MV_COMPRESS_UNIT_SIZE)*(BLOCK_SIZE_64 >> LOG_MV_COMPRESS_UNIT_SIZE)

//***MV Merge***
#define MAX_NUM_OF_MV_MERGE_CANDIDATE               5

//***AMVP***
#define MAX_NUM_OF_AMVP_CANDIDATES                  2

//***Mode Decision Candidate List***
#define MAX_MODE_DECISION_CATEGORY_NUM              6
#define LOG_MAX_AMVP_MODE_DECISION_CANDIDATE_NUM    2
#define MAX_AMVP_MODE_DECISION_CANDIDATE_NUM        (1 << LOG_MAX_AMVP_MODE_DECISION_CANDIDATE_NUM)

#define CU_MAX_COUNT                                85

#define EB_EVENT_MAX_COUNT                          20

#define MAX_INTRA_REFERENCE_SAMPLES                 (BLOCK_SIZE_64 << 2) + 1

#define MAX_INTRA_MODES                             35

#define _MVXT(mv) ( (int16_t)((mv) &  0xFFFF) )
#define _MVYT(mv) ( (int16_t)((mv) >> 16    ) )

//***MCP***
#define MaxChromaFilterTag          4
#define MaxVerticalLumaFliterTag    8
#define MaxHorizontalLumaFliterTag  8

#define MCPXPaddingOffset           16                                    // to be modified
#define MCPYPaddingOffset           16                                    // to be modified

#define InternalBitDepth            8                                     // to be modified
#define MAX_Sample_Value            ((1 << InternalBitDepth) - 1)
#define IF_Shift                    6                                     // to be modified
#define IF_Prec                     14                                    // to be modified
#define IF_Negative_Offset          (IF_Prec - 1)                         // to be modified
#define InternalBitDepthIncrement   (InternalBitDepth - 8)

#define MIN_QP_VALUE                     0
#define MAX_QP_VALUE                    63
#define MAX_CHROMA_MAP_QP_VALUE         63

//***Transforms***
#define TRANSFORMS_LUMA_FLAG        0
#define TRANSFORMS_CHROMA_FLAG      1
#define TRANSFORMS_COLOR_LEN        2
#define TRANSFORMS_LUMA_MASK        (1 << TRANSFORMS_LUMA_FLAG)
#define TRANSFORMS_CHROMA_MASK      (1 << TRANSFORMS_CHROMA_FLAG)
#define TRANSFORMS_FULL_MASK        ((1 << TRANSFORMS_LUMA_FLAG) | (1 << TRANSFORMS_CHROMA_FLAG))

#define TRANSFORMS_SIZE_32_FLAG     0
#define TRANSFORMS_SIZE_16_FLAG     1
#define TRANSFORMS_SIZE_8_FLAG      2
#define TRANSFORMS_SIZE_4_FLAG      3
#define TRANSFORMS_SIZE_LEN         4
#define TRANSFORM_MAX_SIZE          64
#define TRANSFORM_MIN_SIZE          4

#define QP_BD_OFFSET           12 //2x(bit_depth-8) 12 for 10 bit case
#define BIT_INCREMENT_10BIT    2
#define BIT_INCREMENT_8BIT     0

#define TRANS_BIT_INCREMENT    0
#define QUANT_IQUANT_SHIFT     20 // Q(QP%6) * IQ(QP%6) = 2^20
#define QUANT_SHIFT            14 // Q(4) = 2^14
#define SCALE_BITS             15 // Inherited from TMuC, pressumably for fractional bit estimates in RDOQ
#define MAX_TR_DYNAMIC_RANGE   15 // Maximum transform dynamic range (excluding sign bit)
#define MAX_POS_16BIT_NUM      32767
#define MIN_NEG_16BIT_NUM      -32768
#define QUANT_OFFSET_I         171
#define QUANT_OFFSET_P         85
#define LOW_LCU_VARIANCE        10
#define MEDIUM_LCU_VARIANCE        50

/*********************************************************
* used for the first time, but not the last time interpolation filter
*********************************************************/
#define Shift1       InternalBitDepthIncrement
#define MinusOffset1 (1 << (IF_Negative_Offset + InternalBitDepthIncrement))
#if (InternalBitDepthIncrement == 0)
#define ChromaMinusOffset1 0
#else
#define ChromaMinusOffset1 MinusOffset1
#endif

/*********************************************************
* used for neither the first time nor the last time interpolation filter
*********************************************************/
#define Shift2       IF_Shift

/*********************************************************
* used for the first time, and also the last time interpolation filter
*********************************************************/
#define Shift3       IF_Shift
#define Offset3      (1<<(Shift3-1))

/*********************************************************
* used for not the first time, but the last time interpolation filter
*********************************************************/
#define Shift4       (IF_Shift + IF_Shift - InternalBitDepthIncrement)
#define Offset4      ((1 << (IF_Shift + IF_Negative_Offset)) + (1 << (Shift4 - 1)))
#if (InternalBitDepthIncrement == 0)
#define ChromaOffset4 (1 << (Shift4 - 1))
#else
#define ChromaOffset4 Offset4
#endif

/*********************************************************
* used for weighted sample prediction
*********************************************************/
#define Shift5       (IF_Shift - InternalBitDepthIncrement + 1)
#define Offset5      ((1 << (Shift5 - 1)) + (1 << (IF_Negative_Offset + 1)))
#if (InternalBitDepthIncrement == 0)
#define ChromaOffset5 (1 << (Shift5 - 1))
#else
#define ChromaOffset5 Offset5
#endif

/*********************************************************
* used for biPredCopy()
*********************************************************/
#define Shift6       (IF_Shift - InternalBitDepthIncrement)
#define MinusOffset6 (1 << IF_Negative_Offset)
#if (InternalBitDepthIncrement == 0)
#define ChromaMinusOffset6 0
#else
#define ChromaMinusOffset6 MinusOffset6
#endif

/*********************************************************
* 10bit case
*********************************************************/

#define  SHIFT1D_10BIT      6
#define  OFFSET1D_10BIT     32

#define  SHIFT2D1_10BIT     2
#define  OFFSET2D1_10BIT    (-32768)

#define  SHIFT2D2_10BIT     10
#define  OFFSET2D2_10BIT    524800

//BIPRED
#define  BI_SHIFT_10BIT         4
#define  BI_OFFSET_10BIT        8192//2^(14-1)

#define  BI_AVG_SHIFT_10BIT     5
#define  BI_AVG_OFFSET_10BIT    16400

#define  BI_SHIFT2D2_10BIT      6
#define  BI_OFFSET2D2_10BIT     0

// Noise detection
#define  NOISE_VARIANCE_TH                390

#define  EbPicnoiseClass    uint8_t
#define  PIC_NOISE_CLASS_INV  0 //not computed
#define  PIC_NOISE_CLASS_1    1 //No Noise
#define  PIC_NOISE_CLASS_2    2
#define  PIC_NOISE_CLASS_3    3
#define  PIC_NOISE_CLASS_3_1  4
#define  PIC_NOISE_CLASS_4    5
#define  PIC_NOISE_CLASS_5    6
#define  PIC_NOISE_CLASS_6    7
#define  PIC_NOISE_CLASS_7    8
#define  PIC_NOISE_CLASS_8    9
#define  PIC_NOISE_CLASS_9    10
#define  PIC_NOISE_CLASS_10   11 //Extreme Noise

// Intrinisc
#define INTRINSIC_SSE2                                1

// Enhance background macros for decimated 64x64
#define BEA_CLASS_0_0_DEC_TH 16 * 16    // 16x16 block size * 1
#define BEA_CLASS_0_DEC_TH     16 * 16 * 2    // 16x16 block size * 2
#define BEA_CLASS_1_DEC_TH     16 * 16 * 4    // 16x16 block size * 4
#define BEA_CLASS_2_DEC_TH     16 * 16 * 8    // 16x16 block size * 8

// Enhance background macros
#define BEA_CLASS_0_0_TH 8 * 8        // 8x8 block size * 1

#define BEA_CLASS_0_TH    8 * 8 * 2    // 8x8 block size * 2
#define BEA_CLASS_1_TH    8 * 8 * 4    // 8x8 block size * 4
#define BEA_CLASS_2_TH    8 * 8 * 8    // 8x8 block size * 8

#define UNCOVERED_AREA_ZZ_TH 4 * 4 * 14

#define BEA_CLASS_0_ZZ_COST     0
#define BEA_CLASS_0_1_ZZ_COST     3

#define BEA_CLASS_1_ZZ_COST    10
#define BEA_CLASS_2_ZZ_COST    20
#define BEA_CLASS_3_ZZ_COST    30
#define INVALID_ZZ_COST    (uint8_t) ~0

#define PM_NON_MOVING_INDEX_TH 23

#define QP_OFFSET_LCU_SCORE_0    0
#define QP_OFFSET_LCU_SCORE_1    50
#define QP_OFFSET_LCU_SCORE_2    100
#define UNCOVERED_AREA_ZZ_COST_TH 8
#define BEA_MIN_DELTA_QP_T00 1
#define BEA_MIN_DELTA_QP_T0  3
#define BEA_MIN_DELTA_QP_T1  5
#define BEA_MIN_DELTA_QP_T2  5
#define BEA_DISTANSE_RATIO_T0 900
#define BEA_DISTANSE_RATIO_T1 600
#define ACTIVE_PICTURE_ZZ_COST_TH 29

#define BEA_MAX_DELTA_QP 1

#define FAILING_MOTION_DELTA_QP            -5
#define FAILING_MOTION_VAR_THRSLHD        50
static const uint8_t intra_area_th_class_1[MAX_HIERARCHICAL_LEVEL][MAX_TEMPORAL_LAYERS] = { // [Highest Temporal Layer] [Temporal Layer Index]
    { 20 },
    { 30, 20 },
    { 40, 30, 20 },
    { 50, 40, 30, 20 },
    { 50, 40, 30, 20, 10 },
    { 50, 40, 30, 20, 10, 10 }
};

#define NON_MOVING_SCORE_0     0
#define NON_MOVING_SCORE_1    10
#define NON_MOVING_SCORE_2    20
#define NON_MOVING_SCORE_3    30
#define INVALID_NON_MOVING_SCORE (uint8_t) ~0

// Picture split into regions for analysis (SCD, Dynamic GOP)
#define CLASS_SUB_0_REGION_SPLIT_PER_WIDTH    1
#define CLASS_SUB_0_REGION_SPLIT_PER_HEIGHT    1

#define CLASS_1_REGION_SPLIT_PER_WIDTH        2
#define CLASS_1_REGION_SPLIT_PER_HEIGHT        2

#define HIGHER_THAN_CLASS_1_REGION_SPLIT_PER_WIDTH        4
#define HIGHER_THAN_CLASS_1_REGION_SPLIT_PER_HEIGHT        4

// Dynamic GOP activity TH - to tune

#define DYNAMIC_GOP_SUB_1080P_L6_VS_L5_COST_TH        11
#define DYNAMIC_GOP_SUB_1080P_L5_VS_L4_COST_TH        19
#define DYNAMIC_GOP_SUB_1080P_L4_VS_L3_COST_TH        30    // No L4_VS_L3 - 25 is the TH after 1st round of tuning

#define DYNAMIC_GOP_ABOVE_1080P_L6_VS_L5_COST_TH    15//25//5//
#define DYNAMIC_GOP_ABOVE_1080P_L5_VS_L4_COST_TH    25//28//9//
#define DYNAMIC_GOP_ABOVE_1080P_L4_VS_L3_COST_TH    30    // No L4_VS_L3 - 28 is the TH after 1st round of tuning
#define DYNAMIC_GOP_SUB_480P_L6_VS_L5_COST_TH        9

#define SB_COMPLEXITY_NON_MOVING_INDEX_TH_0 30
#define SB_COMPLEXITY_NON_MOVING_INDEX_TH_1 29
#define SB_COMPLEXITY_NON_MOVING_INDEX_TH_2 23

#define GRADUAL_LUMINOSITY_CHANGE_TH                        3
#define FADED_LCU_PERCENTAGE_TH                             10
#define FADED_PICTURES_TH                                   15
#define CLASS_SUB_0_PICTURE_ACTIVITY_REGIONS_TH             1
#define CLASS_1_SIZE_PICTURE_ACTIVITY_REGIONS_TH            2
#define HIGHER_THAN_CLASS_1_PICTURE_ACTIVITY_REGIONS_TH     8

#define IS_COMPLEX_LCU_VARIANCE_TH                          100
#define IS_COMPLEX_LCU_FLAT_VARIANCE_TH                     10
#define IS_COMPLEX_LCU_VARIANCE_DEVIATION_TH                13
#define IS_COMPLEX_LCU_ZZ_SAD_FACTOR_TH                     25

#define MAX_SUPPORTED_SEGMENTS                            7
#define NUM_QPS                                           52

// The EbAuraStatus type is used to describe the aura status
#define EbAuraStatus       uint8_t
#define AURA_STATUS_0        0
#define AURA_STATUS_1        1
#define AURA_STATUS_2        2
#define AURA_STATUS_3        3
#define INVALID_AURA_STATUS  128

// Aura detection definitions
#define    AURA_4K_DISTORTION_TH    25
#define    AURA_4K_DISTORTION_TH_6L 20

// The EB_4L_PRED_ERROR_CLASS type is used to inform about the prediction error compared to 4L
#define EB_4L_PRED_ERROR_CLASS    uint8_t
#define PRED_ERROR_CLASS_0          0
#define PRED_ERROR_CLASS_1          1
#define INVALID_PRED_ERROR_CLASS    128

#define EbScdMode uint8_t
#define SCD_MODE_0  0     // SCD OFF
#define SCD_MODE_1   1     // Light SCD (histograms generation on the 1/16 decimated input)
#define SCD_MODE_2   2     // Full SCD

#define EbBlockMeanPrec uint8_t
#define BLOCK_MEAN_PREC_FULL 0
#define BLOCK_MEAN_PREC_SUB  1

#define EbPmMode uint8_t
#define PM_MODE_0  0     // 1-stage PM
#define PM_MODE_1  1     // 2-stage PM 4K
#define PM_MODE_2  2     // 2-stage PM Sub 4K

#define EB_ZZ_SAD_MODE uint8_t
#define ZZ_SAD_MODE_0  0        // ZZ SAD on Decimated resolution
#define ZZ_SAD_MODE_1  1        // ZZ SAD on Full resolution

#define EbPfMode uint8_t
#define PF_OFF  0
#define PF_N2   1
#define PF_N4   2
#define STAGE uint8_t
#if !MD_STAGING // renaming
#define MD_STAGE  0      // MD stage
#endif
#define ED_STAGE  1      // ENCDEC stage

#define EB_TRANS_COEFF_SHAPE uint8_t
#define DEFAULT_SHAPE 0
#define N2_SHAPE      1
#define N4_SHAPE      2
#define ONLY_DC_SHAPE 3

#define EB_CHROMA_LEVEL uint8_t
#define CHROMA_MODE_0  0 // Full chroma search @ MD
#define CHROMA_MODE_1  1 // Fast chroma search @ MD
#define CHROMA_MODE_2  2 // Chroma blind @ MD + CFL @ EP
#define CHROMA_MODE_3  3 // Chroma blind @ MD + no CFL @ EP

typedef enum EbSbComplexityStatus
{
    SB_COMPLEXITY_STATUS_0 = 0,
    SB_COMPLEXITY_STATUS_1 = 1,
    SB_COMPLEXITY_STATUS_2 = 2,
    SB_COMPLEXITY_STATUS_INVALID = (uint8_t)~0
} EbSbComplexityStatus;

typedef enum EbCleanUpMode
{
    CLEAN_UP_MODE_0 = 0,
    CLEAN_UP_MODE_1 = 1
} EbCleanUpMode;

typedef enum EbSaoMode
{
    SAO_MODE_0 = 0,
    SAO_MODE_1 = 1
} EbSaoMode;

typedef enum EbCu8x8Mode
{
    CU_8x8_MODE_0 = 0,  // Perform OIS, Full_Search, Fractional_Search & Bipred for CU_8x8
    CU_8x8_MODE_1 = 1   // Perform OIS and only Full_Search for CU_8x8
} EbCu8x8Mode;

typedef enum EbPictureDepthMode
{
    PIC_ALL_DEPTH_MODE          = 0, // ALL sq and nsq:  SB size -> 4x4
    PIC_ALL_C_DEPTH_MODE        = 1, // ALL sq and nsq with control :  SB size -> 4x4
    PIC_SQ_DEPTH_MODE           = 2, // ALL sq:  SB size -> 4x4
    PIC_SQ_NON4_DEPTH_MODE      = 3, // SQ:  SB size -> 8x8
    PIC_OPEN_LOOP_DEPTH_MODE = 4, // Early Inter Depth Decision:  SB size -> 8x8
    PIC_SB_SWITCH_DEPTH_MODE = 5  // Adaptive Depth Partitioning
} EbPictureDepthMode;

#define EB_SB_DEPTH_MODE              uint8_t
#define SB_SQ_BLOCKS_DEPTH_MODE             1
#define SB_SQ_NON4_BLOCKS_DEPTH_MODE        2
#define SB_OPEN_LOOP_DEPTH_MODE             3
#define SB_FAST_OPEN_LOOP_DEPTH_MODE        4
#define SB_PRED_OPEN_LOOP_DEPTH_MODE        5

typedef enum EbIntrA4x4SearchMethod
{
    INTRA4x4_OFF = 0,
    INTRA4x4_INLINE_SEARCH = 1,
    INTRA4x4_REFINEMENT_SEARCH = 2,
} EbIntrA4x4SearchMethod;

static const int32_t global_motion_threshold[MAX_HIERARCHICAL_LEVEL][MAX_TEMPORAL_LAYERS] = { // [Highest Temporal Layer] [Temporal Layer Index]
    { 2 },
    { 4, 2 },
    { 8, 4, 2 },
    { 16, 8, 4, 2 },
    { 32, 16, 8, 4, 2 },    // Derived by analogy from 4-layer settings
    { 64, 32, 16, 8, 4, 2 }
};

static const int32_t hme_level_0_search_area_multiplier_x[MAX_HIERARCHICAL_LEVEL][MAX_TEMPORAL_LAYERS] = { // [Highest Temporal Layer] [Temporal Layer Index]
    { 100 },
    { 100, 100 },
    { 100, 100, 100 },
    { 200, 140, 100,  70 },
    { 350, 200, 100, 100, 100 },
    { 525, 350, 200, 100, 100, 100 }
};

static const int32_t hme_level_0_search_area_multiplier_y[MAX_HIERARCHICAL_LEVEL][MAX_TEMPORAL_LAYERS] = { // [Highest Temporal Layer] [Temporal Layer Index]
    { 100 },
    { 100, 100 },
    { 100, 100, 100 },
    { 200, 140, 100, 70 },
    { 350, 200, 100, 100, 100 },
    { 525, 350, 200, 100, 100, 100 }
};

typedef enum RasterScanCuIndex
{
    // 2Nx2N [85 partitions]
    RASTER_SCAN_CU_INDEX_64x64 = 0,
    RASTER_SCAN_CU_INDEX_32x32_0 = 1,
    RASTER_SCAN_CU_INDEX_32x32_1 = 2,
    RASTER_SCAN_CU_INDEX_32x32_2 = 3,
    RASTER_SCAN_CU_INDEX_32x32_3 = 4,
    RASTER_SCAN_CU_INDEX_16x16_0 = 5,
    RASTER_SCAN_CU_INDEX_16x16_1 = 6,
    RASTER_SCAN_CU_INDEX_16x16_2 = 7,
    RASTER_SCAN_CU_INDEX_16x16_3 = 8,
    RASTER_SCAN_CU_INDEX_16x16_4 = 9,
    RASTER_SCAN_CU_INDEX_16x16_5 = 10,
    RASTER_SCAN_CU_INDEX_16x16_6 = 11,
    RASTER_SCAN_CU_INDEX_16x16_7 = 12,
    RASTER_SCAN_CU_INDEX_16x16_8 = 13,
    RASTER_SCAN_CU_INDEX_16x16_9 = 14,
    RASTER_SCAN_CU_INDEX_16x16_10 = 15,
    RASTER_SCAN_CU_INDEX_16x16_11 = 16,
    RASTER_SCAN_CU_INDEX_16x16_12 = 17,
    RASTER_SCAN_CU_INDEX_16x16_13 = 18,
    RASTER_SCAN_CU_INDEX_16x16_14 = 19,
    RASTER_SCAN_CU_INDEX_16x16_15 = 20,
    RASTER_SCAN_CU_INDEX_8x8_0 = 21,
    RASTER_SCAN_CU_INDEX_8x8_1 = 22,
    RASTER_SCAN_CU_INDEX_8x8_2 = 23,
    RASTER_SCAN_CU_INDEX_8x8_3 = 24,
    RASTER_SCAN_CU_INDEX_8x8_4 = 25,
    RASTER_SCAN_CU_INDEX_8x8_5 = 26,
    RASTER_SCAN_CU_INDEX_8x8_6 = 27,
    RASTER_SCAN_CU_INDEX_8x8_7 = 28,
    RASTER_SCAN_CU_INDEX_8x8_8 = 29,
    RASTER_SCAN_CU_INDEX_8x8_9 = 30,
    RASTER_SCAN_CU_INDEX_8x8_10 = 31,
    RASTER_SCAN_CU_INDEX_8x8_11 = 32,
    RASTER_SCAN_CU_INDEX_8x8_12 = 33,
    RASTER_SCAN_CU_INDEX_8x8_13 = 34,
    RASTER_SCAN_CU_INDEX_8x8_14 = 35,
    RASTER_SCAN_CU_INDEX_8x8_15 = 36,
    RASTER_SCAN_CU_INDEX_8x8_16 = 37,
    RASTER_SCAN_CU_INDEX_8x8_17 = 38,
    RASTER_SCAN_CU_INDEX_8x8_18 = 39,
    RASTER_SCAN_CU_INDEX_8x8_19 = 40,
    RASTER_SCAN_CU_INDEX_8x8_20 = 41,
    RASTER_SCAN_CU_INDEX_8x8_21 = 42,
    RASTER_SCAN_CU_INDEX_8x8_22 = 43,
    RASTER_SCAN_CU_INDEX_8x8_23 = 44,
    RASTER_SCAN_CU_INDEX_8x8_24 = 45,
    RASTER_SCAN_CU_INDEX_8x8_25 = 46,
    RASTER_SCAN_CU_INDEX_8x8_26 = 47,
    RASTER_SCAN_CU_INDEX_8x8_27 = 48,
    RASTER_SCAN_CU_INDEX_8x8_28 = 49,
    RASTER_SCAN_CU_INDEX_8x8_29 = 50,
    RASTER_SCAN_CU_INDEX_8x8_30 = 51,
    RASTER_SCAN_CU_INDEX_8x8_31 = 52,
    RASTER_SCAN_CU_INDEX_8x8_32 = 53,
    RASTER_SCAN_CU_INDEX_8x8_33 = 54,
    RASTER_SCAN_CU_INDEX_8x8_34 = 55,
    RASTER_SCAN_CU_INDEX_8x8_35 = 56,
    RASTER_SCAN_CU_INDEX_8x8_36 = 57,
    RASTER_SCAN_CU_INDEX_8x8_37 = 58,
    RASTER_SCAN_CU_INDEX_8x8_38 = 59,
    RASTER_SCAN_CU_INDEX_8x8_39 = 60,
    RASTER_SCAN_CU_INDEX_8x8_40 = 61,
    RASTER_SCAN_CU_INDEX_8x8_41 = 62,
    RASTER_SCAN_CU_INDEX_8x8_42 = 63,
    RASTER_SCAN_CU_INDEX_8x8_43 = 64,
    RASTER_SCAN_CU_INDEX_8x8_44 = 65,
    RASTER_SCAN_CU_INDEX_8x8_45 = 66,
    RASTER_SCAN_CU_INDEX_8x8_46 = 67,
    RASTER_SCAN_CU_INDEX_8x8_47 = 68,
    RASTER_SCAN_CU_INDEX_8x8_48 = 69,
    RASTER_SCAN_CU_INDEX_8x8_49 = 70,
    RASTER_SCAN_CU_INDEX_8x8_50 = 71,
    RASTER_SCAN_CU_INDEX_8x8_51 = 72,
    RASTER_SCAN_CU_INDEX_8x8_52 = 73,
    RASTER_SCAN_CU_INDEX_8x8_53 = 74,
    RASTER_SCAN_CU_INDEX_8x8_54 = 75,
    RASTER_SCAN_CU_INDEX_8x8_55 = 76,
    RASTER_SCAN_CU_INDEX_8x8_56 = 77,
    RASTER_SCAN_CU_INDEX_8x8_57 = 78,
    RASTER_SCAN_CU_INDEX_8x8_58 = 79,
    RASTER_SCAN_CU_INDEX_8x8_59 = 80,
    RASTER_SCAN_CU_INDEX_8x8_60 = 81,
    RASTER_SCAN_CU_INDEX_8x8_61 = 82,
    RASTER_SCAN_CU_INDEX_8x8_62 = 83,
    RASTER_SCAN_CU_INDEX_8x8_63 = 84
} RasterScanCuIndex;

static const uint32_t raster_scan_cu_x[CU_MAX_COUNT] =
{
    0,
    0, 32,
    0, 32,
    0, 16, 32, 48,
    0, 16, 32, 48,
    0, 16, 32, 48,
    0, 16, 32, 48,
    0, 8, 16, 24, 32, 40, 48, 56,
    0, 8, 16, 24, 32, 40, 48, 56,
    0, 8, 16, 24, 32, 40, 48, 56,
    0, 8, 16, 24, 32, 40, 48, 56,
    0, 8, 16, 24, 32, 40, 48, 56,
    0, 8, 16, 24, 32, 40, 48, 56,
    0, 8, 16, 24, 32, 40, 48, 56,
    0, 8, 16, 24, 32, 40, 48, 56
};

static const uint32_t raster_scan_cu_y[CU_MAX_COUNT] =
{
    0,
    0, 0,
    32, 32,
    0, 0, 0, 0,
    16, 16, 16, 16,
    32, 32, 32, 32,
    48, 48, 48, 48,
    0, 0, 0, 0, 0, 0, 0, 0,
    8, 8, 8, 8, 8, 8, 8, 8,
    16, 16, 16, 16, 16, 16, 16, 16,
    24, 24, 24, 24, 24, 24, 24, 24,
    32, 32, 32, 32, 32, 32, 32, 32,
    40, 40, 40, 40, 40, 40, 40, 40,
    48, 48, 48, 48, 48, 48, 48, 48,
    56, 56, 56, 56, 56, 56, 56, 56
};

static const uint32_t raster_scan_cu_size[CU_MAX_COUNT] =
{   64,
    32, 32,
    32, 32,
    16, 16, 16, 16,
    16, 16, 16, 16,
    16, 16, 16, 16,
    16, 16, 16, 16,
    8, 8, 8, 8, 8, 8, 8, 8,
    8, 8, 8, 8, 8, 8, 8, 8,
    8, 8, 8, 8, 8, 8, 8, 8,
    8, 8, 8, 8, 8, 8, 8, 8,
    8, 8, 8, 8, 8, 8, 8, 8,
    8, 8, 8, 8, 8, 8, 8, 8,
    8, 8, 8, 8, 8, 8, 8, 8,
    8, 8, 8, 8, 8, 8, 8, 8
};

static const uint32_t RASTER_SCAN_CU_DEPTH[CU_MAX_COUNT] =
{   0,
    1, 1,
    1, 1,
    2, 2, 2, 2,
    2, 2, 2, 2,
    2, 2, 2, 2,
    2, 2, 2, 2,
    3, 3, 3, 3, 3, 3, 3, 3,
    3, 3, 3, 3, 3, 3, 3, 3,
    3, 3, 3, 3, 3, 3, 3, 3,
    3, 3, 3, 3, 3, 3, 3, 3,
    3, 3, 3, 3, 3, 3, 3, 3,
    3, 3, 3, 3, 3, 3, 3, 3,
    3, 3, 3, 3, 3, 3, 3, 3,
    3, 3, 3, 3, 3, 3, 3, 3
};

static const uint32_t raster_scan_to_md_scan[CU_MAX_COUNT] =
{
    0,
    1, 22,
    43, 64,
    2, 7, 23, 28,
    12, 17, 33, 38,
    44, 49, 65, 70,
    54, 59, 75, 80,
    3, 4, 8, 9, 24, 25, 29, 30,
    5, 6, 10, 11, 26, 27, 31, 32,
    13, 14, 18, 19, 34, 35, 39, 40,
    15, 16, 20, 21, 36, 37, 41, 42,
    45, 46, 50, 51, 66, 67, 71, 72,
    47, 48, 52, 53, 68, 69, 73, 74,
    55, 56, 60, 61, 76, 77, 81, 82,
    57, 58, 62, 63, 78, 79, 83, 84
};

static const uint32_t ParentBlockIndex[85] = { 0, 0, 0, 2, 2, 2, 2, 0, 7, 7, 7, 7, 0, 12, 12, 12, 12, 0, 17, 17, 17, 17, 0, 0,
    23, 23, 23, 23, 0, 28, 28, 28, 28, 0, 33, 33, 33, 33, 0, 38, 38, 38, 38, 0, 0,
    44, 44, 44, 44, 0, 49, 49, 49, 49, 0, 54, 54, 54, 54, 0, 59, 59, 59, 59, 0, 0,
    65, 65, 65, 65, 0, 70, 70, 70, 70, 0, 75, 75, 75, 75, 0, 80, 80, 80, 80 };

static const uint32_t md_scan_to_raster_scan[CU_MAX_COUNT] =
{
    0,
    1,
    5, 21, 22, 29, 30,
    6, 23, 24, 31, 32,
    9, 37, 38, 45, 46,
    10, 39, 40, 47, 48,
    2,
    7, 25, 26, 33, 34,
    8, 27, 28, 35, 36,
    11, 41, 42, 49, 50,
    12, 43, 44, 51, 52,
    3,
    13, 53, 54, 61, 62,
    14, 55, 56, 63, 64,
    17, 69, 70, 77, 78,
    18, 71, 72, 79, 80,
    4,
    15, 57, 58, 65, 66,
    16, 59, 60, 67, 68,
    19, 73, 74, 81, 82,
    20, 75, 76, 83, 84
};

static const uint32_t raster_scan_cu_parent_index[CU_MAX_COUNT] =
{   0,
    0, 0,
    0, 0,
    1, 1, 2, 2,
    1, 1, 2, 2,
    3, 3, 4, 4,
    3, 3, 4, 4,
    5, 5, 6, 6, 7, 7, 8, 8,
    5, 5, 6, 6, 7, 7, 8, 8,
    9, 9, 10, 10, 11, 11, 12, 12,
    9, 9, 10, 10, 11, 11, 12, 12,
    13, 13, 14, 14, 15, 15, 16, 16,
    13, 13, 14, 14, 15, 15, 16, 16,
    17, 17, 18, 18, 19, 19, 20, 20,
    17, 17, 18, 18, 19, 19, 20, 20
};

#define UNCOMPRESS_SAD(x) ( ((x) & 0x1FFF)<<(((x)>>13) & 7) )

static const uint32_t MD_SCAN_TO_OIS_32x32_SCAN[CU_MAX_COUNT] =
{
    /*0  */0,
    /*1  */0,
    /*2  */0,
    /*3  */0,
    /*4  */0,
    /*5  */0,
    /*6  */0,
    /*7  */0,
    /*8  */0,
    /*9  */0,
    /*10 */0,
    /*11 */0,
    /*12 */0,
    /*13 */0,
    /*14 */0,
    /*15 */0,
    /*16 */0,
    /*17 */0,
    /*18 */0,
    /*19 */0,
    /*20 */0,
    /*21 */0,
    /*22 */1,
    /*23 */1,
    /*24 */1,
    /*25 */1,
    /*26 */1,
    /*27 */1,
    /*28 */1,
    /*29 */1,
    /*30 */1,
    /*31 */1,
    /*32 */1,
    /*33 */1,
    /*34 */1,
    /*35 */1,
    /*36 */1,
    /*37 */1,
    /*38 */1,
    /*39 */1,
    /*40 */1,
    /*41 */1,
    /*42 */1,
    /*43 */2,
    /*44 */2,
    /*45 */2,
    /*46 */2,
    /*47 */2,
    /*48 */2,
    /*49 */2,
    /*50 */2,
    /*51 */2,
    /*52 */2,
    /*53 */2,
    /*54 */2,
    /*55 */2,
    /*56 */2,
    /*57 */2,
    /*58 */2,
    /*59 */2,
    /*60 */2,
    /*61 */2,
    /*62 */2,
    /*63 */2,
    /*64 */3,
    /*65 */3,
    /*66 */3,
    /*67 */3,
    /*68 */3,
    /*69 */3,
    /*70 */3,
    /*71 */3,
    /*72 */3,
    /*73 */3,
    /*74 */3,
    /*75 */3,
    /*76 */3,
    /*77 */3,
    /*78 */3,
    /*79 */3,
    /*80 */3,
    /*81 */3,
    /*82 */3,
    /*83 */3,
    /*84 */3,
};

#define SC_MAX_LEVEL 2 // 2 sets of HME/ME settings are used depending on the scene content mode

/******************************************************************************
                            ME/HME settings
*******************************************************************************/
#if HME_ME_TUNING
//     M0    M1    M2    M3    M4    M5    M6    M7    M8    M9    M10    M11    M12
static const uint8_t enable_hme_flag[SC_MAX_LEVEL][INPUT_SIZE_COUNT][MAX_SUPPORTED_MODES] = {
    {
        {   0,    0,    0,    0,    1,    1,    1,    1,    1,    1,    1,    1,    1 },      // INPUT_SIZE_576p_RANGE_OR_LOWER
        {   1,    1,    1,    1,    1,    1,    1,    1,    1,    1,    1,    1,    1 },      // INPUT_SIZE_720P_RANGE/INPUT_SIZE_1080i_RANGE
        {   1,    1,    1,    1,    1,    1,    1,    1,    1,    1,    1,    1,    1 },      // INPUT_SIZE_1080p_RANGE
        {   1,    1,    1,    1,    1,    1,    1,    1,    1,    1,    1,    1,    1 },      // INPUT_SIZE_4K_RANGE
    },{
        {   0,    0,    0,    0,    0,    1,    1,    1,    1,    1,    1,    1,    1 },      // INPUT_SIZE_576p_RANGE_OR_LOWER
        {   1,    1,    1,    1,    1,    1,    1,    1,    1,    1,    1,    1,    1 },      // INPUT_SIZE_720P_RANGE/INPUT_SIZE_1080i_RANGE
        {   1,    1,    1,    1,    1,    1,    1,    1,    1,    1,    1,    1,    1 },      // INPUT_SIZE_1080p_RANGE
        {   1,    1,    1,    1,    1,    1,    1,    1,    1,    1,    1,    1,    1 },      // INPUT_SIZE_4K_RANGE
    }
};
#endif
//     M0    M1    M2    M3    M4    M5    M6    M7    M8    M9    M10    M11    M12
static const uint8_t enable_hme_level0_flag[SC_MAX_LEVEL][INPUT_SIZE_COUNT][MAX_SUPPORTED_MODES] = {
    {
        {   1,    1,    1,    1,    1,    1,    1,    1,    1,    1,    1,    1,    1 },      // INPUT_SIZE_576p_RANGE_OR_LOWER
        {   1,    1,    1,    1,    1,    1,    1,    1,    1,    1,    1,    1,    1 },      // INPUT_SIZE_720P_RANGE/INPUT_SIZE_1080i_RANGE
        {   1,    1,    1,    1,    1,    1,    1,    1,    1,    1,    1,    1,    1 },      // INPUT_SIZE_1080p_RANGE
        {   1,    1,    1,    1,    1,    1,    1,    1,    1,    1,    1,    1,    1 },      // INPUT_SIZE_4K_RANGE
    },{
        {   1,    1,    1,    1,    1,    1,    1,    1,    1,    1,    1,    1,    1 },      // INPUT_SIZE_576p_RANGE_OR_LOWER
        {   1,    1,    1,    1,    1,    1,    1,    1,    1,    1,    1,    1,    1 },      // INPUT_SIZE_720P_RANGE/INPUT_SIZE_1080i_RANGE
        {   1,    1,    1,    1,    1,    1,    1,    1,    1,    1,    1,    1,    1 },      // INPUT_SIZE_1080p_RANGE
        {   1,    1,    1,    1,    1,    1,    1,    1,    1,    1,    1,    1,    1 },      // INPUT_SIZE_4K_RANGE
    }
};

static const uint16_t hme_level0_total_search_area_width[SC_MAX_LEVEL][INPUT_SIZE_COUNT][MAX_SUPPORTED_MODES] = {
    {
        {  48,   48,   48,   48,   48,   48,   48,   48,   48,   48,   48,   48,   48 },
#if HME_ME_TUNING // --
        {  96,  96,    96,   96,  112,   48,   48,   48,   48,   48,   48,   48,   48 },
        { 112,  128,  128,  128,  128,   48,   48,   48,   48,   48,   48,   48,   48 },
#else
        { 112,  112,  112,  112,  112,   48,   48,   48,   48,   48,   48,   48,   48 },
        { 128,  128,  128,  128,  128,   48,   48,   48,   48,   48,   48,   48,   48 },
#endif
        { 128,  128,  128,  128,  128,   96,   96,   96,   96,   96,   96,   96,   96 },
     } , {
        { 128,  128,  128,  128,  128,  128,  128,  128,  128,  128,  128,  128,  128 },
        { 128,  128,  128,  128,  128,  128,  128,  128,  128,  128,  128,  128,  128 },
        { 128,  128,  128,  128,  128,  128,  128,  128,  128,  128,  128,  128,  128 },
        { 128,  128,  128,  128,  128,  128,  128,  128,  128,  128,  128,  128,  128 }
    }
};

static const uint16_t hme_level0_search_area_in_width_array_left[SC_MAX_LEVEL][INPUT_SIZE_COUNT][MAX_SUPPORTED_MODES] = {
    {
        {  24,   24,   24,   24,   24,   24,   24,   24,   24,   24,   24,   24,   24 },
#if HME_ME_TUNING // --
        {  48,   48,   56,   56,   56,   24,   24,   24,   24,   24,   24,   24,   24 },
        {  64,   64,   64,   64,   64,   24,   24,   24,   24,   24,   24,   24,   24 },
#else
        {  56,   56,   56,   56,   56,   24,   24,   24,   24,   24,   24,   24,   24 },
        {  64,   64,   64,   64,   64,   24,   24,   24,   24,   24,   24,   24,   24 },
#endif
        {  64,   64,   64,   64,   64,   48,   48,   48,   48,   48,   48,   48,   48 }
    } , {
        {  64,   64,   64,   64,   64,   64,   64,   64,   64,   64,   64,   64,   64 },
        {  64,   64,   64,   64,   64,   64,   64,   64,   64,   64,   64,   64,   64 },
        {  64,   64,   64,   64,   64,   64,   64,   64,   64,   64,   64,   64,   64 },
        {  64,   64,   64,   64,   64,   64,   64,   64,   64,   64,   64,   64,   64 }
    }
};
static const uint16_t hme_level0_search_area_in_width_array_right[SC_MAX_LEVEL][INPUT_SIZE_COUNT][MAX_SUPPORTED_MODES] = {
    {
        {  24,   24,   24,   24,   24,   24,   24,   24,   24,   24,   24,   24,   24 },
        {  56,   56,   56,   56,   56,   24,   24,   24,   24,   24,   24,   24,   24 },
        {  64,   64,   64,   64,   64,   24,   24,   24,   24,   24,   24,   24,   24 },
        {  64,   64,   64,   64,   64,   48,   48,   48,   48,   48,   48,   48,   48 }
    } , {
        {  64,   64,   64,   64,   64,   64,   64,   64,   64,   64,   64,   64,   64 },
        {  64,   64,   64,   64,   64,   64,   64,   64,   64,   64,   64,   64,   64 },
        {  64,   64,   64,   64,   64,   64,   64,   64,   64,   64,   64,   64,   64 },
        {  64,   64,   64,   64,   64,   64,   64,   64,   64,   64,   64,   64,   64 }
    }
};
static const uint16_t hme_level0_total_search_area_height[SC_MAX_LEVEL][INPUT_SIZE_COUNT][MAX_SUPPORTED_MODES] = {
    {
        {  40,   40,   40,   40,   40,   24,   24,   24,   24,   24,   24,   24,   24 },
        {  64,   64,   64,   64,   64,   24,   24,   24,   24,   24,   24,   24,   24 },
        {  80,   80,   80,   80,   80,   24,   24,   24,   24,   24,   24,   24,   24 },
        {  80,   80,   80,   80,   80,   24,   24,   24,   24,   24,   24,   24,   24 }
    } , {
        {  80,   80,   80,   80,   80,   80,   80,   80,   80,   80,   80,   80,   80 },
        {  80,   80,   80,   80,   80,   80,   80,   80,   80,   80,   80,   80,   80 },
        {  80,   80,   80,   80,   80,   80,   80,   80,   80,   80,   80,   80,   80 },
        {  80,   80,   80,   80,   80,   80,   80,   80,   80,   80,   80,   80,   80 }
    }
};
static const uint16_t hme_level0_search_area_in_height_array_top[SC_MAX_LEVEL][INPUT_SIZE_COUNT][MAX_SUPPORTED_MODES] = {
    {
        {  20,   20,   20,   20,   20,   12,   12,   12,   12,   12,   12,   12,   12 },
        {  32,   32,   32,   32,   32,   12,   12,   12,   12,   12,   12,   12,   12 },
        {  40,   40,   40,   40,   40,   12,   12,   12,   12,   12,   12,   12,   12 },
        {  40,   40,   40,   40,   40,   12,   12,   12,   12,   12,   12,   12,   12 }
    } , {
        {  40,   40,   40,   40,   40,   40,   40,   40,   40,   40,   40,   40,   40 },
        {  40,   40,   40,   40,   40,   40,   40,   40,   40,   40,   40,   40,   40 },
        {  40,   40,   40,   40,   40,   40,   40,   40,   40,   40,   40,   40,   40 },
        {  40,   40,   40,   40,   40,   40,   40,   40,   40,   40,   40,   40,   40 }
    }
};
static const uint16_t hme_level0_search_area_in_height_array_bottom[SC_MAX_LEVEL][INPUT_SIZE_COUNT][MAX_SUPPORTED_MODES] = {
    {
        {  20,   20,   20,   20,   20,   12,   12,   12,   12,   12,   12,   12,   12 },
        {  32,   32,   32,   32,   32,   12,   12,   12,   12,   12,   12,   12,   12 },
        {  40,   40,   40,   40,   40,   12,   12,   12,   12,   12,   12,   12,   12 },
        {  40,   40,   40,   40,   40,   12,   12,   12,   12,   12,   12,   12,   12 }
    }, {
        {  40,   40,   40,   40,   40,   40,   40,   40,   40,   40,   40,   40,   40 },
        {  40,   40,   40,   40,   40,   40,   40,   40,   40,   40,   40,   40,   40 },
        {  40,   40,   40,   40,   40,   40,   40,   40,   40,   40,   40,   40,   40 },
        {  40,   40,   40,   40,   40,   40,   40,   40,   40,   40,   40,   40,   40 }
    }
};

// HME LEVEL 1
   //      M0    M1    M2    M3    M4    M5    M6    M7    M8    M9    M10    M11    M12
static const uint8_t enable_hme_level1_flag[SC_MAX_LEVEL][INPUT_SIZE_COUNT][MAX_SUPPORTED_MODES] = {
    {
        {   1,    1,    1,    1,    1,    1,    1,    1,    1,    0,    0,     0,    0 },      // INPUT_SIZE_576p_RANGE_OR_LOWER
        {   1,    1,    1,    1,    1,    1,    1,    1,    1,    0,    0,     0,    0 },      // INPUT_SIZE_720P_RANGE/INPUT_SIZE_1080i_RANGE
        {   1,    1,    1,    1,    1,    1,    1,    1,    1,    0,    0,     0,    0 },      // INPUT_SIZE_1080p_RANGE
        {   1,    1,    1,    1,    1,    1,    1,    1,    1,    0,    0,     0,    0 }       // INPUT_SIZE_4K_RANGE
    }, {
        {   1,    1,    0,    0,    0,    0,    0,    0,    1,    0,    0,     0,    0 },      // INPUT_SIZE_576p_RANGE_OR_LOWER
        {   1,    1,    0,    0,    0,    0,    0,    0,    1,    0,    0,     0,    0 },      // INPUT_SIZE_720P_RANGE/INPUT_SIZE_1080i_RANGE
        {   1,    1,    0,    0,    0,    0,    0,    0,    1,    0,    0,     0,    0 },      // INPUT_SIZE_1080p_RANGE
        {   1,    1,    0,    0,    0,    0,    0,    0,    1,    0,    0,     0,    0 }       // INPUT_SIZE_4K_RANGE
    }
};
static const uint16_t hme_level1_search_area_in_width_array_left[SC_MAX_LEVEL][INPUT_SIZE_COUNT][MAX_SUPPORTED_MODES] = {
    {
        {  16,   16,   16,   16,   16,    8,    8,    8,    8,    8,    8,    8,     8 },
        {  16,   16,   16,   16,   16,    8,    8,    8,    8,    8,    8,    8,     8 },
        {  16,   16,   16,   16,   16,    8,    8,    8,    8,    8,    8,    8,     8 },
        {  16,   16,   16,   16,   16,    8,    8,    8,    8,    8,    8,    8,     8 }
    } , {
        {  16,   16,   16,   16,   16,    8,    8,    8,   32,    8,    8,    8,     8 },
        {  16,   16,   16,   16,   16,    8,    8,    8,   32,    8,    8,    8,     8 },
        {  16,   16,   16,   16,   16,    8,    8,    8,   32,    8,    8,    8,     8 },
        {  16,   16,   16,   16,   16,    8,    8,    8,   32,    8,    8,    8,     8 }
    }
};
static const uint16_t hme_level1_search_area_in_width_array_right[SC_MAX_LEVEL][INPUT_SIZE_COUNT][MAX_SUPPORTED_MODES] = {
    {
        {  16,   16,   16,   16,   16,    8,    8,    8,    8,    8,    8,    8,     8 },
        {  16,   16,   16,   16,   16,    8,    8,    8,    8,    8,    8,    8,     8 },
        {  16,   16,   16,   16,   16,    8,    8,    8,    8,    8,    8,    8,     8 },
        {  16,   16,   16,   16,   16,    8,    8,    8,    8,    8,    8,    8,     8 }
    } , {
        {  16,   16,   16,   16,   16,    8,    8,    8,   32,    8,    8,    8,     8 },
        {  16,   16,   16,   16,   16,    8,    8,    8,   32,    8,    8,    8,     8 },
        {  16,   16,   16,   16,   16,    8,    8,    8,   32,    8,    8,    8,     8 },
        {  16,   16,   16,   16,   16,    8,    8,    8,   32,    8,    8,    8,     8 }
    }
};
static const uint16_t hme_level1_search_area_in_height_array_top[SC_MAX_LEVEL][INPUT_SIZE_COUNT][MAX_SUPPORTED_MODES] = {
    {
        {  16,   16,   16,   16,   16,    8,    8,    8,    8,    8,    8,    8,     8 },
        {  16,   16,   16,   16,   16,    8,    8,    8,    8,    8,    8,    8,     8 },
        {  16,   16,   16,   16,   16,    8,    8,    8,    8,    8,    8,    8,     8 },
        {  16,   16,   16,   16,   16,    8,    8,    8,    8,    8,    8,    8,     8 }
    } , {
        {  16,   16,   16,   16,   16,    8,    8,    8,   32,    8,    8,    8,     8 },
        {  16,   16,   16,   16,   16,    8,    8,    8,   32,    8,    8,    8,     8 },
        {  16,   16,   16,   16,   16,    8,    8,    8,   32,    8,    8,    8,     8 },
        {  16,   16,   16,   16,   16,    8,    8,    8,   32,    8,    8,    8,     8 }
    }
};
static const uint16_t hme_level1_search_area_in_height_array_bottom[SC_MAX_LEVEL][INPUT_SIZE_COUNT][MAX_SUPPORTED_MODES] = {
    {
        {  16,   16,   16,   16,   16,    8,    8,    8,    8,    8,    8,    8,     8 },
        {  16,   16,   16,   16,   16,    8,    8,    8,    8,    8,    8,    8,     8 },
        {  16,   16,   16,   16,   16,    8,    8,    8,    8,    8,    8,    8,     8 },
        {  16,   16,   16,   16,   16,    8,    8,    8,    8,    8,    8,    8,     8 }
    } , {
        {  16,   16,   16,   16,   16,    8,    8,    8,   32,    8,    8,    8,     8 },
        {  16,   16,   16,   16,   16,    8,    8,    8,   32,    8,    8,    8,     8 },
        {  16,   16,   16,   16,   16,    8,    8,    8,   32,    8,    8,    8,     8 },
        {  16,   16,   16,   16,   16,    8,    8,    8,   32,    8,    8,    8,     8 }
    }
};
// HME LEVEL 2
    //     M0    M1    M2    M3    M4    M5    M6    M7    M8    M9    M10    M11    M12
static const uint8_t enable_hme_level2_flag[SC_MAX_LEVEL][INPUT_SIZE_COUNT][MAX_SUPPORTED_MODES] = {
    {
        {   1,    1,    1,    1,    1,    1,    1,    1,    1,    0,    0,     0,    0 },      // INPUT_SIZE_576p_RANGE_OR_LOWER
        {   1,    1,    1,    1,    1,    1,    1,    1,    1,    0,    0,     0,    0 },      // INPUT_SIZE_720P_RANGE/INPUT_SIZE_1080i_RANGE
        {   1,    1,    1,    1,    1,    1,    1,    1,    1,    0,    0,     0,    0 },      // INPUT_SIZE_1080p_RANGE
        {   1,    1,    1,    1,    1,    1,    1,    1,    1,    0,    0,     0,    0 }       // INPUT_SIZE_4K_RANGE
    },{
        {   1,    1,    0,    0,    0,    0,    0,    0,    0,    0,    0,     0,    0 },      // INPUT_SIZE_576p_RANGE_OR_LOWER
        {   1,    1,    0,    0,    0,    0,    0,    0,    0,    0,    0,     0,    0 },      // INPUT_SIZE_720P_RANGE/INPUT_SIZE_1080i_RANGE
        {   1,    1,    0,    0,    0,    0,    0,    0,    0,    0,    0,     0,    0 },      // INPUT_SIZE_1080p_RANGE
        {   1,    1,    0,    0,    0,    0,    0,    0,    0,    0,    0,     0,    0 }       // INPUT_SIZE_4K_RANGE
    }
};
static const uint16_t hme_level2_search_area_in_width_array_left[SC_MAX_LEVEL][INPUT_SIZE_COUNT][MAX_SUPPORTED_MODES] = {
    {
        {   8,    8,    8,    8,    8,    4,    4,    4,    4,    4,    4,     4,    4 },
        {   8,    8,    8,    8,    8,    4,    4,    4,    4,    4,    4,     4,    4 },
        {   8,    8,    8,    8,    8,    4,    4,    4,    4,    4,    4,     4,    4 },
        {   8,    8,    8,    8,    8,    4,    4,    4,    4,    4,    4,     4,    4 }
    } , {
        {   8,    8,    8,    8,    8,    4,    4,    4,    4,    4,    4,     4,    4 },
        {   8,    8,    8,    8,    8,    4,    4,    4,    4,    4,    4,     4,    4 },
        {   8,    8,    8,    8,    8,    4,    4,    4,    4,    4,    4,     4,    4 },
        {   8,    8,    8,    8,    8,    4,    4,    4,    4,    4,    4,     4,    4 }
    }
};
static const uint16_t hme_level2_search_area_in_width_array_right[SC_MAX_LEVEL][INPUT_SIZE_COUNT][MAX_SUPPORTED_MODES] = {
    {
        {   8,    8,    8,    8,    8,    4,    4,    4,    4,    4,    4,     4,    4 },
        {   8,    8,    8,    8,    8,    4,    4,    4,    4,    4,    4,     4,    4 },
        {   8,    8,    8,    8,    8,    4,    4,    4,    4,    4,    4,     4,    4 },
        {   8,    8,    8,    8,    8,    4,    4,    4,    4,    4,    4,     4,    4 }
    } , {
        {   8,    8,    8,    8,    8,    4,    4,    4,    4,    4,    4,     4,    4 },
        {   8,    8,    8,    8,    8,    4,    4,    4,    4,    4,    4,     4,    4 },
        {   8,    8,    8,    8,    8,    4,    4,    4,    4,    4,    4,     4,    4 },
        {   8,    8,    8,    8,    8,    4,    4,    4,    4,    4,    4,     4,    4 }
    }
};
static const uint16_t hme_level2_search_area_in_height_array_top[SC_MAX_LEVEL][INPUT_SIZE_COUNT][MAX_SUPPORTED_MODES] = {
    {
        {   8,    8,    8,    8,    8,    4,    4,    4,    4,    4,    4,     4,    4 },
        {   8,    8,    8,    8,    8,    4,    4,    4,    4,    4,    4,     4,    4 },
        {   8,    8,    8,    8,    8,    4,    4,    4,    4,    4,    4,     4,    4 },
        {   8,    8,    8,    8,    8,    4,    4,    4,    4,    4,    4,     4,    4 }
    } , {
        {   8,    8,    8,    8,    8,    4,    4,    4,    4,    4,    4,     4,    4 },
        {   8,    8,    8,    8,    8,    4,    4,    4,    4,    4,    4,     4,    4 },
        {   8,    8,    8,    8,    8,    4,    4,    4,    4,    4,    4,     4,    4 },
        {   8,    8,    8,    8,    8,    4,    4,    4,    4,    4,    4,     4,    4 }
    }
};
static const uint16_t hme_level2_search_area_in_height_array_bottom[SC_MAX_LEVEL][INPUT_SIZE_COUNT][MAX_SUPPORTED_MODES] = {
    {
        {   8,    8,    8,    8,    8,    4,    4,    4,    4,    4,    4,     4,    4 },
        {   8,    8,    8,    8,    8,    4,    4,    4,    4,    4,    4,     4,    4 },
        {   8,    8,    8,    8,    8,    4,    4,    4,    4,    4,    4,     4,    4 },
        {   8,    8,    8,    8,    8,    4,    4,    4,    4,    4,    4,     4,    4 }
    } , {
        {   8,    8,    8,    8,    8,    4,    4,    4,    4,    4,    4,     4,    4 },
        {   8,    8,    8,    8,    8,    4,    4,    4,    4,    4,    4,     4,    4 },
        {   8,    8,    8,    8,    8,    4,    4,    4,    4,    4,    4,     4,    4 },
        {   8,    8,    8,    8,    8,    4,    4,    4,    4,    4,    4,     4,    4 }
    }
};

static const uint16_t search_area_width[SC_MAX_LEVEL][INPUT_SIZE_COUNT][MAX_SUPPORTED_MODES] = {
    {
#if HME_ME_TUNING // -->
        { 128,  128,  128,  128,   64,   64,   64,   64,   48,   16,   16,    16,   16 },
        { 160,  160,  160,  160,   64,   64,   64,   64,   48,   16,   16,    16,   16 },
        { 192,  192,  192,  192,   64,   64,   64,   64,   48,   16,   16,    16,   16 },
        { 192,  192,  192,  192,   64,   64,   64,   64,   48,   16,   16,    16,   16 },
#else
        {  64,   64,   64,   64,   64,   64,   64,   64,   48,   16,   16,    16,   16 },
        { 112,  112,   64,   64,   64,   64,   64,   64,   48,   16,   16,    16,   16 },
        { 128,  128,   64,   64,   64,   64,   64,   64,   48,   16,   16,    16,   16 },
        { 128,  128,   64,   64,   64,   64,   64,   64,   48,   16,   16,    16,   16 }
#endif
    } , {
#if SC_SETTINGS_TUNING
        {480 ,  480,  480,  144,  144,   88,   48,   48,   48,   48,   48,    48,   48 },
        {480 ,  480,  480,  144,  144,   88,   48,   48,   48,   48,   48,    48,   48 },
        {960 ,  640,  640,  288,  288,  168,  128,  128,   64,   80,   80,    80,   80 },
        {960 ,  640,  640,  288,  288,  168,  128,  128,   64,   80,   80,    80,   80 }
#else
        {1280,  640,  640,  288,  208,  168,  128,  128,   64,   80,   80,    80,   80 },
        {1280,  640,  640,  288,  208,  168,  128,  128,   64,   80,   80,    80,   80 },
        {1280,  640,  640,  288,  208,  168,  128,  128,   64,   80,   80,    80,   80 },
        {1280,  640,  640,  288,  208,  168,  128,  128,   64,   80,   80,    80,   80 }
#endif
    }
};
static const uint16_t search_area_height[SC_MAX_LEVEL][INPUT_SIZE_COUNT][MAX_SUPPORTED_MODES] = {
    {
#if HME_ME_TUNING  // -->
        { 128,  128,  128,  128,   32,   32,   32,   32,   16,    9,    9,     9,    9 },
        { 160,  160,  160,  160,   32,   32,   32,   32,   16,    9,    9,     9,    9 },
        { 192,  192,  192,  192,   32,   32,   32,   32,   16,    9,    9,     9,    9 },
        { 192,  192,  192,  192,   32,   32,   32,   32,   16,    9,    9,     9,    9 }
#else
        {  64,   64,   64,   64,   32,   32,   32,   32,   16,    9,    9,     9,    9 },
        { 112,  112,   64,   64,   32,   32,   32,   32,   16,    9,    9,     9,    9 },
        { 128,  128,   64,   64,   32,   32,   32,   32,   16,    9,    9,     9,    9 },
        { 128,  128,   64,   64,   32,   32,   32,   32,   16,    9,    9,     9,    9 }
#endif
    } , {
#if SC_SETTINGS_TUNING
        {480 ,  480,  480,  144,  144,   88,   48,   48,   48,   48,   48,    48,   48 },
        {480 ,  480,  480,  144,  144,   88,   48,   48,   48,   48,   48,    48,   48 },
        {960 ,  640,  640,  288,  288,  168,   80,   80,   48,   80,   80,    80,   80 },
        {960 ,  640,  640,  288,  288,  168,   80,   80,   48,   80,   80,    80,   80 }
#else
        {1280,  640,  640,  248,  168,  128,   80,   80,   48,   80,   80,    80,   80 },
        {1280,  640,  640,  248,  168,  128,   80,   80,   48,   80,   80,    80,   80 },
        {1280,  640,  640,  248,  168,  128,   80,   80,   48,   80,   80,    80,   80 },
        {1280,  640,  640,  248,  168,  128,   80,   80,   48,   80,   80,    80,   80 }
#endif
    }

    //     M0    M1    M2    M3    M4    M5    M6    M7    M8    M9    M10    M11    M12
};

/******************************************************************************
                            ME/HME settings for Altref Temporal Filtering
*******************************************************************************/
#if HME_ME_TUNING
//     M0    M1    M2    M3    M4    M5    M6    M7    M8    M9    M10    M11    M12
static const uint8_t tf_enable_hme_flag[SC_MAX_LEVEL][INPUT_SIZE_COUNT][MAX_SUPPORTED_MODES] = {
    {
        {   1,    1,    1,    1,    1,    1,    1,    1,    1,    1,    1,    1,    1 },      // INPUT_SIZE_576p_RANGE_OR_LOWER
        {   1,    1,    1,    1,    1,    1,    1,    1,    1,    1,    1,    1,    1 },      // INPUT_SIZE_720P_RANGE/INPUT_SIZE_1080i_RANGE
        {   1,    1,    1,    1,    1,    1,    1,    1,    1,    1,    1,    1,    1 },      // INPUT_SIZE_1080p_RANGE
        {   1,    1,    1,    1,    1,    1,    1,    1,    1,    1,    1,    1,    1 },      // INPUT_SIZE_4K_RANGE
    },{
        {   1,    1,    1,    1,    1,    1,    1,    1,    1,    1,    1,    1,    1 },      // INPUT_SIZE_576p_RANGE_OR_LOWER
        {   1,    1,    1,    1,    1,    1,    1,    1,    1,    1,    1,    1,    1 },      // INPUT_SIZE_720P_RANGE/INPUT_SIZE_1080i_RANGE
        {   1,    1,    1,    1,    1,    1,    1,    1,    1,    1,    1,    1,    1 },      // INPUT_SIZE_1080p_RANGE
        {   1,    1,    1,    1,    1,    1,    1,    1,    1,    1,    1,    1,    1 },      // INPUT_SIZE_4K_RANGE
    }
};
#endif
//     M0    M1    M2    M3    M4    M5    M6    M7    M8    M9    M10    M11    M12
static const uint8_t tf_enable_hme_level0_flag[SC_MAX_LEVEL][INPUT_SIZE_COUNT][MAX_SUPPORTED_MODES] = {
    {
        {   1,    1,    1,    1,    1,    1,    1,    1,    1,    1,    1,    1,    1 },      // INPUT_SIZE_576p_RANGE_OR_LOWER
        {   1,    1,    1,    1,    1,    1,    1,    1,    1,    1,    1,    1,    1 },      // INPUT_SIZE_720P_RANGE/INPUT_SIZE_1080i_RANGE
        {   1,    1,    1,    1,    1,    1,    1,    1,    1,    1,    1,    1,    1 },      // INPUT_SIZE_1080p_RANGE
        {   1,    1,    1,    1,    1,    1,    1,    1,    1,    1,    1,    1,    1 },      // INPUT_SIZE_4K_RANGE
    },{
        {   1,    1,    1,    1,    1,    1,    1,    1,    1,    1,    1,    1,    1 },      // INPUT_SIZE_576p_RANGE_OR_LOWER
        {   1,    1,    1,    1,    1,    1,    1,    1,    1,    1,    1,    1,    1 },      // INPUT_SIZE_720P_RANGE/INPUT_SIZE_1080i_RANGE
        {   1,    1,    1,    1,    1,    1,    1,    1,    1,    1,    1,    1,    1 },      // INPUT_SIZE_1080p_RANGE
        {   1,    1,    1,    1,    1,    1,    1,    1,    1,    1,    1,    1,    1 },      // INPUT_SIZE_4K_RANGE
    }
};

static const uint16_t tf_hme_level0_total_search_area_width[SC_MAX_LEVEL][INPUT_SIZE_COUNT][MAX_SUPPORTED_MODES] = {
    {
        {  48,   48,   48,   48,   48,   48,   48,   48,   48,   48,   48,   48,   48 },
        { 112,  112,  112,  112,  112,   48,   48,   48,   48,   48,   48,   48,   48 },
        { 128,  128,  128,  128,  128,   48,   48,   48,   48,   48,   48,   48,   48 },
        { 128,  128,  128,  128,  128,   96,   96,   96,   96,   96,   96,   96,   96 },
     } , {
        {  48,   48,   48,   48,   48,   48,   48,   48,   48,   48,   48,   48,   48 },
        { 112,  112,  112,  112,  112,   48,   48,   48,   48,   48,   48,   48,   48 },
        { 128,  128,  128,  128,  128,   48,   48,   48,   48,   48,   48,   48,   48 },
        { 128,  128,  128,  128,  128,   96,   96,   96,   96,   96,   96,   96,   96 },
    }
};

static const uint16_t tf_hme_level0_search_area_in_width_array_left[SC_MAX_LEVEL][INPUT_SIZE_COUNT][MAX_SUPPORTED_MODES] = {
    {
        {  24,   24,   24,   24,   24,   24,   24,   24,   24,   24,   24,   24,   24 },
        {  56,   56,   56,   56,   56,   24,   24,   24,   24,   24,   24,   24,   24 },
        {  64,   64,   64,   64,   64,   24,   24,   24,   24,   24,   24,   24,   24 },
        {  64,   64,   64,   64,   64,   48,   48,   48,   48,   48,   48,   48,   48 }
    } , {
        {  24,   24,   24,   24,   24,   24,   24,   24,   24,   24,   24,   24,   24 },
        {  56,   56,   56,   56,   56,   24,   24,   24,   24,   24,   24,   24,   24 },
        {  64,   64,   64,   64,   64,   24,   24,   24,   24,   24,   24,   24,   24 },
        {  64,   64,   64,   64,   64,   48,   48,   48,   48,   48,   48,   48,   48 }
    }
};
static const uint16_t tf_hme_level0_search_area_in_width_array_right[SC_MAX_LEVEL][INPUT_SIZE_COUNT][MAX_SUPPORTED_MODES] = {
    {
        {  24,   24,   24,   24,   24,   24,   24,   24,   24,   24,   24,   24,   24 },
        {  56,   56,   56,   56,   56,   24,   24,   24,   24,   24,   24,   24,   24 },
        {  64,   64,   64,   64,   64,   24,   24,   24,   24,   24,   24,   24,   24 },
        {  64,   64,   64,   64,   64,   48,   48,   48,   48,   48,   48,   48,   48 }
    } , {
        {  24,   24,   24,   24,   24,   24,   24,   24,   24,   24,   24,   24,   24 },
        {  56,   56,   56,   56,   56,   24,   24,   24,   24,   24,   24,   24,   24 },
        {  64,   64,   64,   64,   64,   24,   24,   24,   24,   24,   24,   24,   24 },
        {  64,   64,   64,   64,   64,   48,   48,   48,   48,   48,   48,   48,   48 }
    }
};
static const uint16_t tf_hme_level0_total_search_area_height[SC_MAX_LEVEL][INPUT_SIZE_COUNT][MAX_SUPPORTED_MODES] = {
    {
        {  40,   40,   40,   40,   40,   24,   24,   24,   24,   24,   24,   24,   24 },
        {  64,   64,   64,   64,   64,   24,   24,   24,   24,   24,   24,   24,   24 },
        {  80,   80,   80,   80,   80,   24,   24,   24,   24,   24,   24,   24,   24 },
        {  80,   80,   80,   80,   80,   24,   24,   24,   24,   24,   24,   24,   24 }
    } , {
        {  40,   40,   40,   40,   40,   24,   24,   24,   24,   24,   24,   24,   24 },
        {  64,   64,   64,   64,   64,   24,   24,   24,   24,   24,   24,   24,   24 },
        {  80,   80,   80,   80,   80,   24,   24,   24,   24,   24,   24,   24,   24 },
        {  80,   80,   80,   80,   80,   24,   24,   24,   24,   24,   24,   24,   24 }
    }
};
static const uint16_t tf_hme_level0_search_area_in_height_array_top[SC_MAX_LEVEL][INPUT_SIZE_COUNT][MAX_SUPPORTED_MODES] = {
    {
        {  20,   20,   20,   20,   20,   12,   12,   12,   12,   12,   12,   12,   12 },
        {  32,   32,   32,   32,   32,   12,   12,   12,   12,   12,   12,   12,   12 },
        {  40,   40,   40,   40,   40,   12,   12,   12,   12,   12,   12,   12,   12 },
        {  40,   40,   40,   40,   40,   12,   12,   12,   12,   12,   12,   12,   12 }
    } , {
        {  20,   20,   20,   20,   20,   12,   12,   12,   12,   12,   12,   12,   12 },
        {  32,   32,   32,   32,   32,   12,   12,   12,   12,   12,   12,   12,   12 },
        {  40,   40,   40,   40,   40,   12,   12,   12,   12,   12,   12,   12,   12 },
        {  40,   40,   40,   40,   40,   12,   12,   12,   12,   12,   12,   12,   12 }
    }
};
static const uint16_t tf_hme_level0_search_area_in_height_array_bottom[SC_MAX_LEVEL][INPUT_SIZE_COUNT][MAX_SUPPORTED_MODES] = {
    {
        {  20,   20,   20,   20,   20,   12,   12,   12,   12,   12,   12,   12,   12 },
        {  32,   32,   32,   32,   32,   12,   12,   12,   12,   12,   12,   12,   12 },
        {  40,   40,   40,   40,   40,   12,   12,   12,   12,   12,   12,   12,   12 },
        {  40,   40,   40,   40,   40,   12,   12,   12,   12,   12,   12,   12,   12 }
    }, {
        {  20,   20,   20,   20,   20,   12,   12,   12,   12,   12,   12,   12,   12 },
        {  32,   32,   32,   32,   32,   12,   12,   12,   12,   12,   12,   12,   12 },
        {  40,   40,   40,   40,   40,   12,   12,   12,   12,   12,   12,   12,   12 },
        {  40,   40,   40,   40,   40,   12,   12,   12,   12,   12,   12,   12,   12 }
    }
};

// HME LEVEL 1
   //      M0    M1    M2    M3    M4    M5    M6    M7    M8    M9    M10    M11    M12
static const uint8_t tf_enable_hme_level1_flag[SC_MAX_LEVEL][INPUT_SIZE_COUNT][MAX_SUPPORTED_MODES] = {
    {
        {   1,    1,    1,    1,    1,    1,    1,    1,    1,    0,    0,     0,    0 },      // INPUT_SIZE_576p_RANGE_OR_LOWER
        {   1,    1,    1,    1,    1,    1,    1,    1,    1,    0,    0,     0,    0 },      // INPUT_SIZE_720P_RANGE/INPUT_SIZE_1080i_RANGE
        {   1,    1,    1,    1,    1,    1,    1,    1,    1,    0,    0,     0,    0 },      // INPUT_SIZE_1080p_RANGE
        {   1,    1,    1,    1,    1,    1,    1,    1,    1,    0,    0,     0,    0 }       // INPUT_SIZE_4K_RANGE
    }, {
        {   1,    1,    0,    0,    0,    0,    0,    0,    1,    0,    0,     0,    0 },      // INPUT_SIZE_576p_RANGE_OR_LOWER
        {   1,    1,    0,    0,    0,    0,    0,    0,    1,    0,    0,     0,    0 },      // INPUT_SIZE_720P_RANGE/INPUT_SIZE_1080i_RANGE
        {   1,    1,    0,    0,    0,    0,    0,    0,    1,    0,    0,     0,    0 },      // INPUT_SIZE_1080p_RANGE
        {   1,    1,    0,    0,    0,    0,    0,    0,    1,    0,    0,     0,    0 }       // INPUT_SIZE_4K_RANGE
    }
};
static const uint16_t tf_hme_level1_search_area_in_width_array_left[SC_MAX_LEVEL][INPUT_SIZE_COUNT][MAX_SUPPORTED_MODES] = {
    {
        {  16,   16,   16,   16,   16,    8,    8,    8,    8,    8,    8,    8,     8 },
        {  16,   16,   16,   16,   16,    8,    8,    8,    8,    8,    8,    8,     8 },
        {  16,   16,   16,   16,   16,    8,    8,    8,    8,    8,    8,    8,     8 },
        {  16,   16,   16,   16,   16,    8,    8,    8,    8,    8,    8,    8,     8 }
    } , {
        {  16,   16,   16,   16,   16,    8,    8,    8,    8,    8,    8,    8,     8 },
        {  16,   16,   16,   16,   16,    8,    8,    8,    8,    8,    8,    8,     8 },
        {  16,   16,   16,   16,   16,    8,    8,    8,    8,    8,    8,    8,     8 },
        {  16,   16,   16,   16,   16,    8,    8,    8,    8,    8,    8,    8,     8 }
    }
};
static const uint16_t tf_hme_level1_search_area_in_width_array_right[SC_MAX_LEVEL][INPUT_SIZE_COUNT][MAX_SUPPORTED_MODES] = {
    {
        {  16,   16,   16,   16,   16,    8,    8,    8,    8,    8,    8,    8,     8 },
        {  16,   16,   16,   16,   16,    8,    8,    8,    8,    8,    8,    8,     8 },
        {  16,   16,   16,   16,   16,    8,    8,    8,    8,    8,    8,    8,     8 },
        {  16,   16,   16,   16,   16,    8,    8,    8,    8,    8,    8,    8,     8 }
    } , {
        {  16,   16,   16,   16,   16,    8,    8,    8,    8,    8,    8,    8,     8 },
        {  16,   16,   16,   16,   16,    8,    8,    8,    8,    8,    8,    8,     8 },
        {  16,   16,   16,   16,   16,    8,    8,    8,    8,    8,    8,    8,     8 },
        {  16,   16,   16,   16,   16,    8,    8,    8,    8,    8,    8,    8,     8 }
    }
};
static const uint16_t tf_hme_level1_search_area_in_height_array_top[SC_MAX_LEVEL][INPUT_SIZE_COUNT][MAX_SUPPORTED_MODES] = {
    {
        {  16,   16,   16,   16,   16,    8,    8,    8,    8,    8,    8,    8,     8 },
        {  16,   16,   16,   16,   16,    8,    8,    8,    8,    8,    8,    8,     8 },
        {  16,   16,   16,   16,   16,    8,    8,    8,    8,    8,    8,    8,     8 },
        {  16,   16,   16,   16,   16,    8,    8,    8,    8,    8,    8,    8,     8 }
    } , {
        {  16,   16,   16,   16,   16,    8,    8,    8,    8,    8,    8,    8,     8 },
        {  16,   16,   16,   16,   16,    8,    8,    8,    8,    8,    8,    8,     8 },
        {  16,   16,   16,   16,   16,    8,    8,    8,    8,    8,    8,    8,     8 },
        {  16,   16,   16,   16,   16,    8,    8,    8,    8,    8,    8,    8,     8 }
    }
};
static const uint16_t tf_hme_level1_search_area_in_height_array_bottom[SC_MAX_LEVEL][INPUT_SIZE_COUNT][MAX_SUPPORTED_MODES] = {
    {
        {  16,   16,   16,   16,   16,    8,    8,    8,    8,    8,    8,    8,     8 },
        {  16,   16,   16,   16,   16,    8,    8,    8,    8,    8,    8,    8,     8 },
        {  16,   16,   16,   16,   16,    8,    8,    8,    8,    8,    8,    8,     8 },
        {  16,   16,   16,   16,   16,    8,    8,    8,    8,    8,    8,    8,     8 }
    } , {
        {  16,   16,   16,   16,   16,    8,    8,    8,    8,    8,    8,    8,     8 },
        {  16,   16,   16,   16,   16,    8,    8,    8,    8,    8,    8,    8,     8 },
        {  16,   16,   16,   16,   16,    8,    8,    8,    8,    8,    8,    8,     8 },
        {  16,   16,   16,   16,   16,    8,    8,    8,    8,    8,    8,    8,     8 }
    }
};
// HME LEVEL 2
    //     M0    M1    M2    M3    M4    M5    M6    M7    M8    M9    M10    M11    M12
static const uint8_t tf_enable_hme_level2_flag[SC_MAX_LEVEL][INPUT_SIZE_COUNT][MAX_SUPPORTED_MODES] = {
    {
        {   1,    1,    1,    1,    1,    1,    1,    1,    1,    0,    0,     0,    0 },      // INPUT_SIZE_576p_RANGE_OR_LOWER
        {   1,    1,    1,    1,    1,    1,    1,    1,    1,    0,    0,     0,    0 },      // INPUT_SIZE_720P_RANGE/INPUT_SIZE_1080i_RANGE
        {   1,    1,    1,    1,    1,    1,    1,    1,    1,    0,    0,     0,    0 },      // INPUT_SIZE_1080p_RANGE
        {   1,    1,    1,    1,    1,    1,    1,    1,    1,    0,    0,     0,    0 }       // INPUT_SIZE_4K_RANGE
    },{
        {   1,    1,    0,    0,    0,    0,    0,    0,    0,    0,    0,     0,    0 },      // INPUT_SIZE_576p_RANGE_OR_LOWER
        {   1,    1,    0,    0,    0,    0,    0,    0,    0,    0,    0,     0,    0 },      // INPUT_SIZE_720P_RANGE/INPUT_SIZE_1080i_RANGE
        {   1,    1,    0,    0,    0,    0,    0,    0,    0,    0,    0,     0,    0 },      // INPUT_SIZE_1080p_RANGE
        {   1,    1,    0,    0,    0,    0,    0,    0,    0,    0,    0,     0,    0 }       // INPUT_SIZE_4K_RANGE
    }
};
static const uint16_t tf_hme_level2_search_area_in_width_array_left[SC_MAX_LEVEL][INPUT_SIZE_COUNT][MAX_SUPPORTED_MODES] = {
    {
        {   8,    8,    8,    8,    8,    4,    4,    4,    4,    4,    4,     4,    4 },
        {   8,    8,    8,    8,    8,    4,    4,    4,    4,    4,    4,     4,    4 },
        {   8,    8,    8,    8,    8,    4,    4,    4,    4,    4,    4,     4,    4 },
        {   8,    8,    8,    8,    8,    4,    4,    4,    4,    4,    4,     4,    4 }
    } , {
        {   8,    8,    8,    8,    8,    4,    4,    4,    4,    4,    4,     4,    4 },
        {   8,    8,    8,    8,    8,    4,    4,    4,    4,    4,    4,     4,    4 },
        {   8,    8,    8,    8,    8,    4,    4,    4,    4,    4,    4,     4,    4 },
        {   8,    8,    8,    8,    8,    4,    4,    4,    4,    4,    4,     4,    4 }
    }
};
static const uint16_t tf_hme_level2_search_area_in_width_array_right[SC_MAX_LEVEL][INPUT_SIZE_COUNT][MAX_SUPPORTED_MODES] = {
    {
        {   8,    8,    8,    8,    8,    4,    4,    4,    4,    4,    4,     4,    4 },
        {   8,    8,    8,    8,    8,    4,    4,    4,    4,    4,    4,     4,    4 },
        {   8,    8,    8,    8,    8,    4,    4,    4,    4,    4,    4,     4,    4 },
        {   8,    8,    8,    8,    8,    4,    4,    4,    4,    4,    4,     4,    4 }
    } , {
        {   8,    8,    8,    8,    8,    4,    4,    4,    4,    4,    4,     4,    4 },
        {   8,    8,    8,    8,    8,    4,    4,    4,    4,    4,    4,     4,    4 },
        {   8,    8,    8,    8,    8,    4,    4,    4,    4,    4,    4,     4,    4 },
        {   8,    8,    8,    8,    8,    4,    4,    4,    4,    4,    4,     4,    4 }
    }
};
static const uint16_t tf_hme_level2_search_area_in_height_array_top[SC_MAX_LEVEL][INPUT_SIZE_COUNT][MAX_SUPPORTED_MODES] = {
    {
        {   8,    8,    8,    8,    8,    4,    4,    4,    4,    4,    4,     4,    4 },
        {   8,    8,    8,    8,    8,    4,    4,    4,    4,    4,    4,     4,    4 },
        {   8,    8,    8,    8,    8,    4,    4,    4,    4,    4,    4,     4,    4 },
        {   8,    8,    8,    8,    8,    4,    4,    4,    4,    4,    4,     4,    4 }
    } , {
        {   8,    8,    8,    8,    8,    4,    4,    4,    4,    4,    4,     4,    4 },
        {   8,    8,    8,    8,    8,    4,    4,    4,    4,    4,    4,     4,    4 },
        {   8,    8,    8,    8,    8,    4,    4,    4,    4,    4,    4,     4,    4 },
        {   8,    8,    8,    8,    8,    4,    4,    4,    4,    4,    4,     4,    4 }
    }
};
static const uint16_t tf_hme_level2_search_area_in_height_array_bottom[SC_MAX_LEVEL][INPUT_SIZE_COUNT][MAX_SUPPORTED_MODES] = {
    {
        {   8,    8,    8,    8,    8,    4,    4,    4,    4,    4,    4,     4,    4 },
        {   8,    8,    8,    8,    8,    4,    4,    4,    4,    4,    4,     4,    4 },
        {   8,    8,    8,    8,    8,    4,    4,    4,    4,    4,    4,     4,    4 },
        {   8,    8,    8,    8,    8,    4,    4,    4,    4,    4,    4,     4,    4 }
    } , {
        {   8,    8,    8,    8,    8,    4,    4,    4,    4,    4,    4,     4,    4 },
        {   8,    8,    8,    8,    8,    4,    4,    4,    4,    4,    4,     4,    4 },
        {   8,    8,    8,    8,    8,    4,    4,    4,    4,    4,    4,     4,    4 },
        {   8,    8,    8,    8,    8,    4,    4,    4,    4,    4,    4,     4,    4 }
    }
};

static const uint16_t tf_search_area_width[SC_MAX_LEVEL][INPUT_SIZE_COUNT][MAX_SUPPORTED_MODES] = {
    {
        {  64,   64,   64,   64,   64,   64,   64,   64,   48,   16,   16,    16,   16 },
        { 112,  112,   64,   64,   64,   64,   64,   64,   48,   16,   16,    16,   16 },
        { 128,  128,   64,   64,   64,   64,   64,   64,   48,   16,   16,    16,   16 },
        { 128,  128,   64,   64,   64,   64,   64,   64,   48,   16,   16,    16,   16 }
    } , {
        {  64,   64,   64,   64,   64,   64,   64,   64,   48,   16,   16,    16,   16 },
        { 112,  112,   64,   64,   64,   64,   64,   64,   48,   16,   16,    16,   16 },
        { 128,  128,   64,   64,   64,   64,   64,   64,   48,   16,   16,    16,   16 },
        { 128,  128,   64,   64,   64,   64,   64,   64,   48,   16,   16,    16,   16 }
    }
};
static const uint16_t tf_search_area_height[SC_MAX_LEVEL][INPUT_SIZE_COUNT][MAX_SUPPORTED_MODES] = {
    {
        {  64,   64,   64,   64,   32,   32,   32,   32,   16,    9,    9,     9,    9 },
        { 112,  112,   64,   64,   32,   32,   32,   32,   16,    9,    9,     9,    9 },
        { 128,  128,   64,   64,   32,   32,   32,   32,   16,    9,    9,     9,    9 },
        { 128,  128,   64,   64,   32,   32,   32,   32,   16,    9,    9,     9,    9 }
    } , {
        {  64,   64,   64,   64,   32,   32,   32,   32,   16,    9,    9,     9,    9 },
        { 112,  112,   64,   64,   32,   32,   32,   32,   16,    9,    9,     9,    9 },
        { 128,  128,   64,   64,   32,   32,   32,   32,   16,    9,    9,     9,    9 },
        { 128,  128,   64,   64,   32,   32,   32,   32,   16,    9,    9,     9,    9 }
    }

    //     M0    M1    M2    M3    M4    M5    M6    M7    M8    M9    M10    M11    M12
};

static const uint16_t ep_to_pa_block_index[BLOCK_MAX_COUNT_SB_64] = {
    0 ,0 ,0 ,0 ,0 ,0 ,0 ,0 ,0 ,0 ,0 ,0 ,0 ,0 ,0 ,0 ,0 ,0 ,0 ,0 ,0 ,0 ,0 ,0 ,0 ,
    1 ,0 ,0 ,0 ,0 ,0 ,0 ,0 ,0 ,0 ,0 ,0 ,0 ,0 ,0 ,0 ,0 ,0 ,0 ,0 ,0 ,0 ,0 ,0 ,0 ,
    2 ,0 ,0 ,0 ,0 ,0 ,0 ,0 ,0 ,0 ,0 ,0 ,0 ,0 ,0 ,0 ,0 ,0 ,0 ,0 ,0 ,0 ,0 ,0 ,0 ,
    3 ,0 ,0 ,0 ,0 ,0 ,0 ,0 ,0 ,
    4 ,0 ,0 ,0 ,0 ,0 ,0 ,0 ,0 ,
    5 ,0 ,0 ,0 ,0 ,0 ,0 ,0 ,0 ,
    6 ,0 ,0 ,0 ,0 ,0 ,0 ,0 ,0 ,
    7 ,0 ,0 ,0 ,0 ,0 ,0 ,0 ,0 ,0 ,0 ,0 ,0 ,0 ,0 ,0 ,0 ,0 ,0 ,0 ,0 ,0 ,0 ,0 ,0 ,
    8 ,0 ,0 ,0 ,0 ,0 ,0 ,0 ,0 ,
    9 ,0 ,0 ,0 ,0 ,0 ,0 ,0 ,0 ,
    10,0 ,0 ,0 ,0 ,0 ,0 ,0 ,0 ,
    11,0 ,0 ,0 ,0 ,0 ,0 ,0 ,0 ,
    12,0 ,0 ,0 ,0 ,0 ,0 ,0 ,0 ,0 ,0 ,0 ,0 ,0 ,0 ,0 ,0 ,0 ,0 ,0 ,0 ,0 ,0 ,0 ,0 ,
    13,0 ,0 ,0 ,0 ,0 ,0 ,0 ,0 ,
    14,0 ,0 ,0 ,0 ,0 ,0 ,0 ,0 ,
    15,0 ,0 ,0 ,0 ,0 ,0 ,0 ,0 ,
    16,0 ,0 ,0 ,0 ,0 ,0 ,0 ,0 ,
    17,0 ,0 ,0 ,0 ,0 ,0 ,0 ,0 ,0 ,0 ,0 ,0 ,0 ,0 ,0 ,0 ,0 ,0 ,0 ,0 ,0 ,0 ,0 ,0 ,
    18,0 ,0 ,0 ,0 ,0 ,0 ,0 ,0 ,
    19,0 ,0 ,0 ,0 ,0 ,0 ,0 ,0 ,
    20,0 ,0 ,0 ,0 ,0 ,0 ,0 ,0 ,
    21,0 ,0 ,0 ,0 ,0 ,0 ,0 ,0 ,
    22,0 ,0 ,0 ,0 ,0 ,0 ,0 ,0 ,0 ,0 ,0 ,0 ,0 ,0 ,0 ,0 ,0 ,0 ,0 ,0 ,0 ,0 ,0 ,0 ,
    23,0 ,0 ,0 ,0 ,0 ,0 ,0 ,0 ,0 ,0 ,0 ,0 ,0 ,0 ,0 ,0 ,0 ,0 ,0 ,0 ,0 ,0 ,0 ,0 ,
    24,0 ,0 ,0 ,0 ,0 ,0 ,0 ,0 ,
    25,0 ,0 ,0 ,0 ,0 ,0 ,0 ,0 ,
    26,0 ,0 ,0 ,0 ,0 ,0 ,0 ,0 ,
    27,0 ,0 ,0 ,0 ,0 ,0 ,0 ,0 ,
    28,0 ,0 ,0 ,0 ,0 ,0 ,0 ,0 ,0 ,0 ,0 ,0 ,0 ,0 ,0 ,0 ,0 ,0 ,0 ,0 ,0 ,0 ,0 ,0 ,
    29,0 ,0 ,0 ,0 ,0 ,0 ,0 ,0 ,
    30,0 ,0 ,0 ,0 ,0 ,0 ,0 ,0 ,
    31,0 ,0 ,0 ,0 ,0 ,0 ,0 ,0 ,
    32,0 ,0 ,0 ,0 ,0 ,0 ,0 ,0 ,
    33,0 ,0 ,0 ,0 ,0 ,0 ,0 ,0 ,0 ,0 ,0 ,0 ,0 ,0 ,0 ,0 ,0 ,0 ,0 ,0 ,0 ,0 ,0 ,0 ,
    34,0 ,0 ,0 ,0 ,0 ,0 ,0 ,0 ,
    35,0 ,0 ,0 ,0 ,0 ,0 ,0 ,0 ,
    36,0 ,0 ,0 ,0 ,0 ,0 ,0 ,0 ,
    37,0 ,0 ,0 ,0 ,0 ,0 ,0 ,0 ,
    38,0 ,0 ,0 ,0 ,0 ,0 ,0 ,0 ,0 ,0 ,0 ,0 ,0 ,0 ,0 ,0 ,0 ,0 ,0 ,0 ,0 ,0 ,0 ,0 ,
    39,0 ,0 ,0 ,0 ,0 ,0 ,0 ,0 ,
    40,0 ,0 ,0 ,0 ,0 ,0 ,0 ,0 ,
    41,0 ,0 ,0 ,0 ,0 ,0 ,0 ,0 ,
    42,0 ,0 ,0 ,0 ,0 ,0 ,0 ,0 ,
    43,0 ,0 ,0 ,0 ,0 ,0 ,0 ,0 ,0 ,0 ,0 ,0 ,0 ,0 ,0 ,0 ,0 ,0 ,0 ,0 ,0 ,0 ,0 ,0 ,
    44,0 ,0 ,0 ,0 ,0 ,0 ,0 ,0 ,0 ,0 ,0 ,0 ,0 ,0 ,0 ,0 ,0 ,0 ,0 ,0 ,0 ,0 ,0 ,0 ,
    45,0 ,0 ,0 ,0 ,0 ,0 ,0 ,0 ,
    46,0 ,0 ,0 ,0 ,0 ,0 ,0 ,0 ,
    47,0 ,0 ,0 ,0 ,0 ,0 ,0 ,0 ,
    48,0 ,0 ,0 ,0 ,0 ,0 ,0 ,0 ,
    49,0 ,0 ,0 ,0 ,0 ,0 ,0 ,0 ,0 ,0 ,0 ,0 ,0 ,0 ,0 ,0 ,0 ,0 ,0 ,0 ,0 ,0 ,0 ,0 ,
    50,0 ,0 ,0 ,0 ,0 ,0 ,0 ,0 ,
    51,0 ,0 ,0 ,0 ,0 ,0 ,0 ,0 ,
    52,0 ,0 ,0 ,0 ,0 ,0 ,0 ,0 ,
    53,0 ,0 ,0 ,0 ,0 ,0 ,0 ,0 ,
    54,0 ,0 ,0 ,0 ,0 ,0 ,0 ,0 ,0 ,0 ,0 ,0 ,0 ,0 ,0 ,0 ,0 ,0 ,0 ,0 ,0 ,0 ,0 ,0 ,
    55,0 ,0 ,0 ,0 ,0 ,0 ,0 ,0 ,
    56,0 ,0 ,0 ,0 ,0 ,0 ,0 ,0 ,
    57,0 ,0 ,0 ,0 ,0 ,0 ,0 ,0 ,
    58,0 ,0 ,0 ,0 ,0 ,0 ,0 ,0 ,
    59,0 ,0 ,0 ,0 ,0 ,0 ,0 ,0 ,0 ,0 ,0 ,0 ,0 ,0 ,0 ,0 ,0 ,0 ,0 ,0 ,0 ,0 ,0 ,0 ,
    60,0 ,0 ,0 ,0 ,0 ,0 ,0 ,0 ,
    61,0 ,0 ,0 ,0 ,0 ,0 ,0 ,0 ,
    62,0 ,0 ,0 ,0 ,0 ,0 ,0 ,0 ,
    63,0 ,0 ,0 ,0 ,0 ,0 ,0 ,0 ,
    64,0 ,0 ,0 ,0 ,0 ,0 ,0 ,0 ,0 ,0 ,0 ,0 ,0 ,0 ,0 ,0 ,0 ,0 ,0 ,0 ,0 ,0 ,0 ,0 ,
    65,0 ,0 ,0 ,0 ,0 ,0 ,0 ,0 ,0 ,0 ,0 ,0 ,0 ,0 ,0 ,0 ,0 ,0 ,0 ,0 ,0 ,0 ,0 ,0 ,
    66,0 ,0 ,0 ,0 ,0 ,0 ,0 ,0 ,
    67,0 ,0 ,0 ,0 ,0 ,0 ,0 ,0 ,
    68,0 ,0 ,0 ,0 ,0 ,0 ,0 ,0 ,
    69,0 ,0 ,0 ,0 ,0 ,0 ,0 ,0 ,
    70,0 ,0 ,0 ,0 ,0 ,0 ,0 ,0 ,0 ,0 ,0 ,0 ,0 ,0 ,0 ,0 ,0 ,0 ,0 ,0 ,0 ,0 ,0 ,0 ,
    71,0 ,0 ,0 ,0 ,0 ,0 ,0 ,0 ,
    72,0 ,0 ,0 ,0 ,0 ,0 ,0 ,0 ,
    73,0 ,0 ,0 ,0 ,0 ,0 ,0 ,0 ,
    74,0 ,0 ,0 ,0 ,0 ,0 ,0 ,0 ,
    75,0 ,0 ,0 ,0 ,0 ,0 ,0 ,0 , 0 ,0 ,0 ,0 ,0 ,0 ,0 ,0 ,0 ,0 ,0 ,0 ,0 ,0 ,0 ,0 ,
    76,0 ,0 ,0 ,0 ,0 ,0 ,0 ,0 ,
    77,0 ,0 ,0 ,0 ,0 ,0 ,0 ,0 ,
    78,0 ,0 ,0 ,0 ,0 ,0 ,0 ,0 ,
    79,0 ,0 ,0 ,0 ,0 ,0 ,0 ,0 ,
    80,0 ,0 ,0 ,0 ,0 ,0 ,0 ,0 ,0 ,0 ,0 ,0 ,0 ,0 ,0 ,0 ,0 ,0 ,0 ,0 ,0 ,0 ,0 ,0 ,
    81,0 ,0 ,0 ,0 ,0 ,0 ,0 ,0 ,
    82,0 ,0 ,0 ,0 ,0 ,0 ,0 ,0 ,
    83,0 ,0 ,0 ,0 ,0 ,0 ,0 ,0 ,
    84,0 ,0 ,0 ,0 ,0 ,0 ,0 ,0
};
#ifdef __cplusplus
}
#endif
#endif // EbDefinitions_h
/* File EOF */<|MERGE_RESOLUTION|>--- conflicted
+++ resolved
@@ -59,13 +59,8 @@
 #define MD_STAGING                        1
 #define TURN_OFF_DUAL_MODE                1
 #define SC_SETTINGS_TUNING                1 // SC Settings Tuning
-
-
-<<<<<<< HEAD
-=======
 #define HME_ME_TUNING                     1 // HME/ME tuning
 
->>>>>>> 30cdc9c0
 //FOR DEBUGGING - Do not remove
 #define NO_ENCDEC                         0 // bypass encDec to test cmpliance of MD. complained achieved when skip_flag is OFF. Port sample code from VCI-SW_AV1_Candidate1 branch
 
