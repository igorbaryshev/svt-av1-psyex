/*
* Copyright(c) 2019 Intel Corporation
* SPDX - License - Identifier: BSD - 2 - Clause - Patent
*/

/*
* Copyright (c) 2016, Alliance for Open Media. All rights reserved
*
* This source code is subject to the terms of the BSD 2 Clause License and
* the Alliance for Open Media Patent License 1.0. If the BSD 2 Clause License
* was not distributed with this source code in the LICENSE file, you can
* obtain it at www.aomedia.org/license/software. If the Alliance for Open
* Media Patent License 1.0 was not distributed with this source code in the
* PATENTS file, you can obtain it at www.aomedia.org/license/patent.
*/

#ifndef EbDefinitions_h
#define EbDefinitions_h
#include <stdint.h>
#include <stdlib.h>
#include <string.h>
#include <stddef.h>
#include "EbSvtAv1.h"
#ifdef _WIN32
#define inline __inline
#elif __GNUC__
#define inline __inline__
#ifndef fseeko64
#define fseeko64 fseek
#endif
#ifndef ftello64
#define ftello64 ftell
#endif
#else
#error OS not supported
#endif

#ifdef __cplusplus
extern "C" {
#endif

// Internal Marcos
#define NON_AVX512_SUPPORT

#define INCOMPLETE_SB_FIX                 1 // Handle the incomplete SBs properly based on the standard and consider all allowed blocks
#define QPS_TUNING                        1 // Tune the QPS algorithm to consider ALR_REF filtering and movement of the pictures
                                            // Update to a more accurate QPS complexity metric
#define CDEF_AVX_OPT                      1
#define ENABLE_CDF_UPDATE                 1 // Add the support for end of frame CDF update
#define MR_MODE                           0
#define EIGTH_PEL_MV                      0
#define ALTREF_TF_EIGHTH_PEL_SEARCH       1 // Add 1/8 sub-pel search/compensation @ Temporal Filtering
#define ALTREF_TF_ADAPTIVE_WINDOW_SIZE    1 // Add the ability to use dynamic/asymmetric window for AltRef temporal filtering, add the ability to derive the activity within past and future frames @ picture decision, and add a logic to derive window size from activity
#define TF_KEY                            1 // Temporal Filtering  for Key frames. OFF for Screen Content.
#define TFK_ALTREF_DYNAMIC_WINDOW         1 // Applying Dynamic window to key frame temporal filtering
#define TFK_QPS_TUNING                    1 // QP scaling tuning of temporally filtered key frames.
#define COMP_MODE                         1 // Add inter-inter compound modes
#define PREDICTIVE_ME                     1 // Perform ME search around MVP @ MD
#define MD_STAGING                        1
#define MD_EXIT                           1
#define TURN_OFF_DUAL_MODE                1
#define SC_SETTINGS_TUNING                1 // SC Settings Tuning
#define HME_ME_TUNING                     1 // HME/ME tuning
#define QPM                               1 // Change the QP of each SB using deltaq to improve efficiency (Only active in Intra frames)
#define MFMV_SUPPORT                      1// Temporal mvp support. aka. MFMV

<<<<<<< HEAD
// Lossy optimizations -
// Opt 0
#define APPLY_3X3_FOR_BEST_ME             1 // Use the top 4 ME candidates @ 3x3 Unipred and 3x3 Bipred
// Opt 1
#define COEFF_BASED_SKIP_ATB              1 // Skip ATB if parent block does not have coeff
// Opt 2
#define EDGE_BASED_SKIP_ANGULAR_INTRA     1 // Use edge detection to bypass some angular modes
// Opt 3
#define PRUNE_REF_FRAME_AT_ME             1 // Bipred candidates reduction @ ME
// Opt 4
#define PRUNE_REF_FRAME_FRO_REC_PARTITION 1 // MD candidates reduction @ MD

=======
>>>>>>> b7b71ce4
//FOR DEBUGGING - Do not remove
#define NO_ENCDEC                         0 // bypass encDec to test cmpliance of MD. complained achieved when skip_flag is OFF. Port sample code from VCI-SW_AV1_Candidate1 branch

#define ADP_STATS_PER_LAYER                             0
#if !MD_STAGING
#define NFL_TX_TH                                       12 // To be tuned
#define NFL_IT_TH                                       2 // To be tuned
#endif
#define NSQ_TAB_SIZE                                    6
#define AOM_INTERP_EXTEND                               4
#define OPTIMISED_EX_SUBPEL                             1

#if OPTIMISED_EX_SUBPEL
#define H_PEL_SEARCH_WIND 3  // 1/2-pel serach window
#else
#define H_PEL_SEARCH_WIND 4  // 1/2-pel serach window
#endif
#define Q_PEL_SEARCH_WIND 2  // 1/4-pel serach window
#define HP_REF_OPT        1  // Remove redundant positions.
typedef enum ME_HP_MODE {
    EX_HP_MODE = 0,       // Exhaustive  1/2-pel serach mode.
    REFINMENT_HP_MODE = 1 // Refinement 1/2-pel serach mode.
} ME_HP_MODE;
typedef enum ME_QP_MODE {
    EX_QP_MODE = 0,       // Exhaustive  1/4-pel serach mode.
    REFINMENT_QP_MODE = 1 // Refinement 1/4-pel serach mode.
} ME_QP_MODE;
struct Buf2D
{
    uint8_t *buf;
    uint8_t *buf0;
    int width;
    int height;
    int stride;
};
typedef struct MvLimits
{
    int col_min;
    int col_max;
    int row_min;
    int row_max;
} MvLimits;
typedef struct {
    uint8_t by;
    uint8_t bx;
    uint8_t skip;
} cdef_list;

/*!\brief force enum to be unsigned 1 byte*/
#define UENUM1BYTE(enumvar) \
  ;                         \
  typedef uint8_t enumvar

enum {
    DIAMOND = 0,
    NSTEP = 1,
    HEX = 2,
    BIGDIA = 3,
    SQUARE = 4,
    FAST_HEX = 5,
    FAST_DIAMOND = 6
} UENUM1BYTE(SEARCH_METHODS);

/********************************************************/
/****************** Pre-defined Values ******************/
/********************************************************/

#define ALTREF_MAX_NFRAMES 10 // maximum number of frames allowed for the Alt-ref picture computation
                              // this number can be increased by increasing the constant
                              // FUTURE_WINDOW_WIDTH defined in EbPictureDecisionProcess.c
#define ALTREF_MAX_STRENGTH 6

#define PAD_VALUE                                (128+32)

//  Delta QP support
#if QPM
#define ADD_DELTA_QP_SUPPORT                      1  // Add delta QP support
#else
#define ADD_DELTA_QP_SUPPORT                      0  // Add delta QP support - Please enable this flag and iproveSharpness (config) to test the QPM
#endif
#define BLOCK_MAX_COUNT_SB_128                    4421  // TODO: reduce alloction for 64x64
#define BLOCK_MAX_COUNT_SB_64                     1101  // TODO: reduce alloction for 64x64
#define MAX_TXB_COUNT                             4 // Maximum number of transform blocks.
#if MD_STAGING // classes
#define MAX_NFL                                   65
#define MAX_NFL_BUFF                              (MAX_NFL + CAND_CLASS_TOTAL)  //need one extra temp buffer for each fast loop call
#else
#define MAX_NFL                                   40
#endif
#define MAX_LAD                                   120 // max lookahead-distance 2x60fps
#define ROUND_UV(x) (((x)>>3)<<3)
#define AV1_PROB_COST_SHIFT 9
#define AOMINNERBORDERINPIXELS 160
#define SWITCHABLE_FILTER_CONTEXTS ((SWITCHABLE_FILTERS + 1) * 4)
#define MAX_MB_PLANE   3
#define CFL_MAX_BlockSize (BLOCK_32X32)
#define CFL_BUF_LINE (32)
#define CFL_BUF_LINE_I128 (CFL_BUF_LINE >> 3)
#define CFL_BUF_LINE_I256 (CFL_BUF_LINE >> 4)
#define CFL_BUF_SQUARE (CFL_BUF_LINE * CFL_BUF_LINE)
/***********************************    AV1_OBU     ********************************/
#define INVALID_NEIGHBOR_DATA 0xFFu
#define CONFIG_BITSTREAM_DEBUG 0
#define CONFIG_BUFFER_MODEL 1
#define CONFIG_COEFFICIENT_RANGE_CHECKING 0
#define CONFIG_ENTROPY_STATS 0
#define CONFIG_FP_MB_STATS 0
#define CONFIG_INTERNAL_STATS 0
#define CONFIG_RD_DEBUG 0

// Max superblock size
#define MAX_SB_SIZE_LOG2 7
#define MAX_SB_SIZE (1 << MAX_SB_SIZE_LOG2)
#define MAX_SB_SQUARE (MAX_SB_SIZE * MAX_SB_SIZE)
#define SB_STRIDE_Y    MAX_SB_SIZE
#define SB_STRIDE_UV  (MAX_SB_SIZE>>1)

// Min superblock size
#define MIN_SB_SIZE_LOG2 6

// Pixels per Mode Info (MI) unit
#define MI_SIZE_LOG2 2
#define MI_SIZE (1 << MI_SIZE_LOG2)

// MI-units per max superblock (MI Block - MIB)
#define MAX_MIB_SIZE_LOG2 (MAX_SB_SIZE_LOG2 - MI_SIZE_LOG2)
#define MAX_MIB_SIZE (1 << MAX_MIB_SIZE_LOG2)

// MI-units per min superblock
#define SB64_MIB_SIZE 16

// MI-units per min superblock
#define MIN_MIB_SIZE_LOG2 (MIN_SB_SIZE_LOG2 - MI_SIZE_LOG2)

// Mask to extract MI offset within max MIB
#define MAX_MIB_MASK (MAX_MIB_SIZE - 1)

// Maximum size of a loop restoration tile
#define RESTORATION_TILESIZE_MAX 256
// Maximum number of tile rows and tile columns
#define MAX_TILE_ROWS 64
#define MAX_TILE_COLS 64
#define MAX_VARTX_DEPTH 1
#define MI_SIZE_64X64 (64 >> MI_SIZE_LOG2)
#define MI_SIZE_128X128 (128 >> MI_SIZE_LOG2)
#define MAX_PALETTE_SQUARE (64 * 64)
// Maximum number of colors in a palette.
#define PALETTE_MAX_SIZE 8
// Minimum number of colors in a palette.
#define PALETTE_MIN_SIZE 2
#define FRAME_OFFSET_BITS 5
#define MAX_FRAME_DISTANCE ((1 << FRAME_OFFSET_BITS) - 1)

// 4 frame filter levels: y plane vertical, y plane horizontal,
// u plane, and v plane
#define FRAME_LF_COUNT 4
#define DEFAULT_DELTA_LF_MULTI 0
#define MAX_MODE_LF_DELTAS 2
#define LEVEL_MAJOR_BITS 3
#define LEVEL_MINOR_BITS 2
#define LEVEL_BITS (LEVEL_MAJOR_BITS + LEVEL_MINOR_BITS)

#define LEVEL_MAJOR_MIN 2
#define LEVEL_MAJOR_MAX ((1 << LEVEL_MAJOR_BITS) - 1 + LEVEL_MAJOR_MIN)
#define LEVEL_MINOR_MIN 0
#define LEVEL_MINOR_MAX ((1 << LEVEL_MINOR_BITS) - 1)

#define OP_POINTS_CNT_MINUS_1_BITS 5
#define OP_POINTS_IDC_BITS 12
#define TX_SIZE_LUMA_MIN (TX_4X4)
/* We don't need to code a transform size unless the allowed size is at least
one more than the minimum. */
#define TX_SIZE_CTX_MIN (TX_SIZE_LUMA_MIN + 1)

// Maximum tx_size categories
#define MAX_TX_CATS (TX_SIZES - TX_SIZE_CTX_MIN)
#define MAX_TX_DEPTH 2

#define MAX_TX_SIZE_LOG2 (6)
#define MAX_TX_SIZE (1 << MAX_TX_SIZE_LOG2)
#define MIN_TX_SIZE_LOG2 2
#define MIN_TX_SIZE (1 << MIN_TX_SIZE_LOG2)
#define MAX_TX_SQUARE (MAX_TX_SIZE * MAX_TX_SIZE)

// Pad 4 extra columns to remove horizontal availability check.
#define TX_PAD_HOR_LOG2 2
#define TX_PAD_HOR 4
// Pad 6 extra rows (2 on top and 4 on bottom) to remove vertical availability
// check.
#define TX_PAD_TOP 2
#define TX_PAD_BOTTOM 4
#define TX_PAD_VER (TX_PAD_TOP + TX_PAD_BOTTOM)
// Pad 16 extra bytes to avoid reading overflow in SIMD optimization.
#define TX_PAD_END 16
#define TX_PAD_2D \
((MAX_TX_SIZE + TX_PAD_HOR) * (MAX_TX_SIZE + TX_PAD_VER) + TX_PAD_END)
#define COMPOUND_WEIGHT_MODE DIST
#define DIST_PRECISION_BITS 4
#define DIST_PRECISION (1 << DIST_PRECISION_BITS)  // 16

// TODO(chengchen): Temporal flag serve as experimental flag for WIP
// bitmask construction.
// Shall be removed when bitmask code is completely checkedin
#define LOOP_FILTER_BITMASK 0
#define PROFILE_BITS 3

// AV1 Loop Filter
#define AV1_LF                                    1  // AV1 Loop Filter
#if AV1_LF
#define LF_SHARPNESS 0
#endif

#define FILTER_BITS 7
#define SUBPEL_BITS 4
#define SUBPEL_MASK ((1 << SUBPEL_BITS) - 1)
#define SUBPEL_SHIFTS (1 << SUBPEL_BITS)
#define SUBPEL_TAPS 8
typedef int16_t InterpKernel[SUBPEL_TAPS];

/***************************************************/
/****************** Helper Macros ******************/
/***************************************************/
void aom_reset_mmx_state(void);
extern void RunEmms();
#define aom_clear_system_state() RunEmms() //aom_reset_mmx_state()

/* Shift down with rounding for use when n >= 0, value >= 0 */
#define ROUND_POWER_OF_TWO(value, n) (((value)+(((1 << (n)) >> 1))) >> (n))

/* Shift down with rounding for signed integers, for use when n >= 0 */
#define ROUND_POWER_OF_TWO_SIGNED(value, n)           \
    (((value) < 0) ? -ROUND_POWER_OF_TWO(-(value), (n)) \
                 : ROUND_POWER_OF_TWO((value), (n)))

/* Shift down with rounding for use when n >= 0, value >= 0 for (64 bit) */
#define ROUND_POWER_OF_TWO_64(value, n) \
    (((value) + ((((int64_t)1 << (n)) >> 1))) >> (n))

/* Shift down with rounding for signed integers, for use when n >= 0 (64 bit) */
#define ROUND_POWER_OF_TWO_SIGNED_64(value, n)           \
    (((value) < 0) ? -ROUND_POWER_OF_TWO_64(-(value), (n)) \
                 : ROUND_POWER_OF_TWO_64((value), (n)))

#ifdef __cplusplus
#define EB_EXTERN extern "C"
#else
#define EB_EXTERN
#endif // __cplusplus

#define INLINE __inline
#define RESTRICT
#ifdef _MSC_VER
#define FOPEN(f,s,m) fopen_s(&f,s,m)
#else
#define FOPEN(f,s,m) f=fopen(s,m)
#endif

#define IMPLIES(a, b) (!(a) || (b))  //  Logical 'a implies b' (or 'a -> b')
#if (defined(__GNUC__) && __GNUC__) || defined(__SUNPRO_C)
#define DECLARE_ALIGNED(n, typ, val) typ val __attribute__((aligned(n)))
#elif defined(_MSC_VER)
#define DECLARE_ALIGNED(n, typ, val) __declspec(align(n)) typ val
#else
#warning No alignment directives known for this compiler.
#define DECLARE_ALIGNED(n, typ, val) typ val
#endif

#if defined(_MSC_VER)
#define EB_ALIGN(n) __declspec(align(n))
#elif defined(__GNUC__)
#define EB_ALIGN(n) __attribute__((__aligned__(n)))
#else
#define EB_ALIGN(n)
#endif

#if defined(_MSC_VER)
#define AOM_FORCE_INLINE __forceinline
#define AOM_INLINE __inline
#else
#define AOM_FORCE_INLINE __inline__ __attribute__((always_inline))
    // TODO(jbb): Allow a way to force inline off for older compilers.
#define AOM_INLINE inline
#endif
    //*********************************************************************************************************************//
    // mem.h
    /* shift right or left depending on sign of n */
#define RIGHT_SIGNED_SHIFT(value, n) \
((n) < 0 ? ((value) << (-(n))) : ((value) >> (n)))
    //*********************************************************************************************************************//
    // cpmmom.h
    // Only need this for fixed-size arrays, for structs just assign.
#define av1_copy(dest, src)              \
{                                      \
    assert(sizeof(dest) == sizeof(src)); \
    memcpy(dest, src, sizeof(src));      \
}

    // mem_ops.h
#ifndef MAU_T
    /* Minimum Access Unit for this target */
#define MAU_T uint8_t
#endif

#ifndef MEM_VALUE_T
#define MEM_VALUE_T int32_t
#endif

#undef MEM_VALUE_T_SZ_BITS
#define MEM_VALUE_T_SZ_BITS (sizeof(MEM_VALUE_T) << 3)

static __inline void mem_put_le16(void *vmem, MEM_VALUE_T val) {
    MAU_T *mem = (MAU_T *)vmem;

    mem[0] = (MAU_T)((val >> 0) & 0xff);
    mem[1] = (MAU_T)((val >> 8) & 0xff);
}

static __inline void mem_put_le32(void *vmem, MEM_VALUE_T val) {
    MAU_T *mem = (MAU_T *)vmem;

    mem[0] = (MAU_T)((val >> 0) & 0xff);
    mem[1] = (MAU_T)((val >> 8) & 0xff);
    mem[2] = (MAU_T)((val >> 16) & 0xff);
    mem[3] = (MAU_T)((val >> 24) & 0xff);
}
/* clang-format on */
//#endif  // AOM_PORTS_MEM_OPS_H_

typedef uint16_t ConvBufType;

typedef struct ConvolveParams
{
    int32_t ref;
    int32_t do_average;
    ConvBufType *dst;
    int32_t dst_stride;
    int32_t round_0;
    int32_t round_1;
    int32_t plane;
    int32_t is_compound;
    int32_t use_jnt_comp_avg;
    int32_t fwd_offset;
    int32_t bck_offset;
#if COMP_MODE
    int32_t use_dist_wtd_comp_avg;
#endif
} ConvolveParams;

// texture component type
typedef enum ATTRIBUTE_PACKED
{
    COMPONENT_LUMA = 0,            // luma
    COMPONENT_CHROMA = 1,            // chroma (Cb+Cr)
    COMPONENT_CHROMA_CB = 2,            // chroma Cb
    COMPONENT_CHROMA_CR = 3,            // chroma Cr
    COMPONENT_ALL = 4,            // Y+Cb+Cr
    COMPONENT_NONE = 15
}COMPONENT_TYPE;

static int32_t clamp(int32_t value, int32_t low, int32_t high) {
    return value < low ? low : (value > high ? high : value);
}

static INLINE int64_t clamp64(int64_t value, int64_t low, int64_t high) {
    return value < low ? low : (value > high ? high : value);
}

static INLINE uint8_t clip_pixel(int32_t val) {
    return (uint8_t)((val > 255) ? 255 : (val < 0) ? 0 : val);
}

static INLINE uint16_t clip_pixel_highbd(int32_t val, int32_t bd) {
    switch (bd) {
    case 8:
    default: return (uint16_t)clamp(val, 0, 255);
    case 10: return (uint16_t)clamp(val, 0, 1023);
    case 12: return (uint16_t)clamp(val, 0, 4095);
    }
}
//*********************************************************************************************************************//
// enums.h
/*!\brief Decorator indicating that given struct/union/enum is packed */
#ifndef ATTRIBUTE_PACKED
#if defined(__GNUC__) && __GNUC__
#define ATTRIBUTE_PACKED __attribute__((packed))
#elif defined(_MSC_VER)
#define ATTRIBUTE_PACKED
#else
#define ATTRIBUTE_PACKED
#endif
#endif /* ATTRIBUTE_PACKED */

#if MD_STAGING // classes
typedef enum CAND_CLASS {
    CAND_CLASS_0,
    CAND_CLASS_1,
    CAND_CLASS_2,
    CAND_CLASS_3,
    CAND_CLASS_TOTAL
} CAND_CLASS;

typedef enum MD_STAGE {
    MD_STAGE_0,
    MD_STAGE_1,
    MD_STAGE_2,
    MD_STAGE_3,
    MD_STAGE_TOTAL
} MD_STAGE;

#define MD_STAGING_MODE_0    0
#define MD_STAGING_MODE_1    1
#define MD_STAGING_MODE_2    2
#define MD_STAGING_MODE_3    3

#define INTRA_NFL           16
#define INTER_NEW_NFL       16
#define INTER_PRED_NFL      16

#endif

#if APPLY_3X3_FOR_BEST_ME
#define BEST_CANDIDATE_COUNT 4
#endif
#if PRUNE_REF_FRAME_FRO_REC_PARTITION
#define MAX_REF_TYPE_CAND   30
#define PRUNE_REC_TH         5
#endif
#if PRUNE_REF_FRAME_AT_ME
#define PRUNE_REF_ME_TH      2
#endif

#define MD_EXIT_THSL         0 // MD_EXIT_THSL -->0 is lossless 100 is maximum. Increase with a step of 10-20.

typedef enum
{
    EIGHTTAP_REGULAR,
    EIGHTTAP_SMOOTH,
    MULTITAP_SHARP,
    BILINEAR,
    INTERP_FILTERS_ALL,
    SWITCHABLE_FILTERS = BILINEAR,
    SWITCHABLE = SWITCHABLE_FILTERS + 1, /* the last switchable one */
    EXTRA_FILTERS = INTERP_FILTERS_ALL - SWITCHABLE_FILTERS,
}InterpFilter;

typedef struct InterpFilterParams
{
    const int16_t *filter_ptr;
    uint16_t taps;
    uint16_t subpel_shifts;
    InterpFilter interp_filter;
} InterpFilterParams;

typedef enum TxSearchLevel
{
    TX_SEARCH_OFF,
    TX_SEARCH_ENC_DEC,
    TX_SEARCH_INTER_DEPTH,
    TX_SEARCH_FULL_LOOP
} TxSearchLevel;

typedef enum InterpolationSearchLevel
{
    IT_SEARCH_OFF,
    IT_SEARCH_INTER_DEPTH,
    IT_SEARCH_FULL_LOOP,
    IT_SEARCH_FAST_LOOP_UV_BLIND,
    IT_SEARCH_FAST_LOOP,
} InterpolationSearchLevel;

typedef enum NsqSearchLevel
{
    NSQ_SEARCH_OFF,
    NSQ_SEARCH_LEVEL1,
    NSQ_SEARCH_LEVEL2,
    NSQ_SEARCH_LEVEL3,
    NSQ_SEARCH_LEVEL4,
    NSQ_SEARCH_LEVEL5,
    NSQ_SEARCH_LEVEL6,
    NSQ_SEARCH_FULL
} NsqSearchLevel;

#define MAX_PARENT_SQ     6
typedef enum CompoundDistWeightMode {
    DIST,
} CompoundDistWeightMode;

// Profile 0.  8-bit and 10-bit 4:2:0 and 4:0:0 only.
// Profile 1.  8-bit and 10-bit 4:4:4
// Profile 2.  8-bit and 10-bit 4:2:2
//            12 bit  4:0:0, 4:2:2 and 4:4:4
typedef enum BitstreamProfile {
    PROFILE_0,
    PROFILE_1,
    PROFILE_2,
    MAX_PROFILES
} BitstreamProfile;
// Note: Some enums use the attribute 'packed' to use smallest possible integer
// type, so that we can save memory when they are used in structs/arrays.

typedef enum ATTRIBUTE_PACKED {
    BLOCK_4X4,
    BLOCK_4X8,
    BLOCK_8X4,
    BLOCK_8X8,
    BLOCK_8X16,
    BLOCK_16X8,
    BLOCK_16X16,
    BLOCK_16X32,
    BLOCK_32X16,
    BLOCK_32X32,
    BLOCK_32X64,
    BLOCK_64X32,
    BLOCK_64X64,
    BLOCK_64X128,
    BLOCK_128X64,
    BLOCK_128X128,
    BLOCK_4X16,
    BLOCK_16X4,
    BLOCK_8X32,
    BLOCK_32X8,
    BLOCK_16X64,
    BLOCK_64X16,
    BlockSizeS_ALL,
    BlockSizeS = BLOCK_4X16,
    BLOCK_INVALID = 255,
    BLOCK_LARGEST = (BlockSizeS - 1)
} BlockSize;

typedef enum ATTRIBUTE_PACKED {
    PARTITION_NONE,
    PARTITION_HORZ,
    PARTITION_VERT,
    PARTITION_SPLIT,
    PARTITION_HORZ_A,  // HORZ split and the top partition is split again
    PARTITION_HORZ_B,  // HORZ split and the bottom partition is split again
    PARTITION_VERT_A,  // VERT split and the left partition is split again
    PARTITION_VERT_B,  // VERT split and the right partition is split again
    PARTITION_HORZ_4,  // 4:1 horizontal partition
    PARTITION_VERT_4,  // 4:1 vertical partition
    EXT_PARTITION_TYPES,
    PARTITION_TYPES = PARTITION_SPLIT + 1,
    PARTITION_INVALID = 255
} PartitionType;

#define MAX_NUM_BLOCKS_ALLOC  7493  //max number of blocks assuming 128x128-4x4 all partitions.

typedef enum ATTRIBUTE_PACKED {
    PART_N,
    PART_H,
    PART_V,
    PART_HA,
    PART_HB,
    PART_VA,
    PART_VB,
    PART_H4,
    PART_V4,
    PART_S
} PART;

static const uint8_t mi_size_wide[BlockSizeS_ALL] = {
    1, 1, 2, 2, 2, 4, 4, 4, 8, 8, 8, 16, 16, 16, 32, 32, 1, 4, 2, 8, 4, 16
};
static const uint8_t mi_size_high[BlockSizeS_ALL] = {
    1, 2, 1, 2, 4, 2, 4, 8, 4, 8, 16, 8, 16, 32, 16, 32, 4, 1, 8, 2, 16, 4
};

typedef char PartitionContextType;
#define PARTITION_PLOFFSET 4  // number of probability models per block size
#define PARTITION_BlockSizeS 5
#define PARTITION_CONTEXTS (PARTITION_BlockSizeS * PARTITION_PLOFFSET)

// block transform size
#if defined(_MSC_VER)
typedef uint8_t TxSize;
enum ATTRIBUTE_PACKED {
#else
typedef enum ATTRIBUTE_PACKED {
#endif
    TX_4X4,             // 4x4 transform
    TX_8X8,             // 8x8 transform
    TX_16X16,           // 16x16 transform
    TX_32X32,           // 32x32 transform
    TX_64X64,           // 64x64 transform
    TX_4X8,             // 4x8 transform
    TX_8X4,             // 8x4 transform
    TX_8X16,            // 8x16 transform
    TX_16X8,            // 16x8 transform
    TX_16X32,           // 16x32 transform
    TX_32X16,           // 32x16 transform
    TX_32X64,           // 32x64 transform
    TX_64X32,           // 64x32 transform
    TX_4X16,            // 4x16 transform
    TX_16X4,            // 16x4 transform
    TX_8X32,            // 8x32 transform
    TX_32X8,            // 32x8 transform
    TX_16X64,           // 16x64 transform
    TX_64X16,           // 64x16 transform
    TX_SIZES_ALL,       // Includes rectangular transforms
    TX_SIZES = TX_4X8,  // Does NOT include rectangular transforms
    TX_SIZES_LARGEST = TX_64X64,
    TX_INVALID = 255  // Invalid transform size

#if defined(_MSC_VER)
};
#else
} TxSize;
#endif
static const TxSize tx_depth_to_tx_size[3][BlockSizeS_ALL] = {
    // tx_depth 0
    {
        TX_4X4,
        TX_4X8,
        TX_8X4,
        TX_8X8,
        TX_8X16,
        TX_16X8,
        TX_16X16,
        TX_16X32,
        TX_32X16,
        TX_32X32,
        TX_32X64,
        TX_64X32,
        TX_64X64,
        TX_64X64,//TX_64X128,
        TX_64X64,//TX_128X64,
        TX_64X64,//TX_128X128,
        TX_4X16,
        TX_16X4,
        TX_8X32,
        TX_32X8,
        TX_16X64,
        TX_64X16
    },
    // tx_depth 1:
    {
        TX_4X4,
        TX_4X8,
        TX_8X4,
        TX_4X4,
        TX_8X8,
        TX_8X8,
        TX_8X8,
        TX_16X16,
        TX_16X16,
        TX_16X16,
        TX_32X32,
        TX_32X32,
        TX_32X32,
        TX_64X64,//TX_64X128,
        TX_64X64,//TX_128X64,
        TX_64X64,//TX_128X128,
        TX_4X4,
        TX_4X4,
        TX_8X8,
        TX_8X8,
        TX_16X16,
        TX_16X16
    },
    // tx_depth 2
    {
        TX_4X4,
        TX_4X8,
        TX_8X4,
        TX_8X8,
        TX_4X4,
        TX_4X4,
        TX_4X4,
        TX_8X8,
        TX_8X8,
        TX_8X8,
        TX_16X16,
        TX_16X16,
        TX_16X16,
        TX_64X64,//TX_64X128,
        TX_64X64,//TX_128X64,
        TX_64X64,//TX_128X128,
        TX_4X16, // No depth 2
        TX_16X4, // No depth 2
        TX_4X4,
        TX_4X4,
        TX_8X8,
        TX_8X8
    }
};
static const int32_t tx_size_wide[TX_SIZES_ALL] = {
    4, 8, 16, 32, 64, 4, 8, 8, 16, 16, 32, 32, 64, 4, 16, 8, 32, 16, 64,
};
// Transform block height in pixels
static const int32_t tx_size_high[TX_SIZES_ALL] = {
    4, 8, 16, 32, 64, 8, 4, 16, 8, 32, 16, 64, 32, 16, 4, 32, 8, 64, 16,
};

 // TranLow  is the datatype used for final transform coefficients.
typedef int32_t TranLow;
typedef uint8_t QmVal;

typedef enum TxClass
{
    TX_CLASS_2D = 0,
    TX_CLASS_HORIZ = 1,
    TX_CLASS_VERT = 2,
    TX_CLASSES = 3,
} TxClass;

static INLINE TxSize av1_get_adjusted_tx_size(TxSize tx_size)
{
    switch (tx_size) {
    case TX_64X64:
    case TX_64X32:
    case TX_32X64: return TX_32X32;
    case TX_64X16: return TX_32X16;
    case TX_16X64: return TX_16X32;
    default: return tx_size;
    }
}

// Transform block width in log2
static const int32_t tx_size_wide_log2[TX_SIZES_ALL] = {
    2, 3, 4, 5, 6, 2, 3, 3, 4, 4, 5, 5, 6, 2, 4, 3, 5, 4, 6,
};

// Transform block height in log2
static const int32_t tx_size_high_log2[TX_SIZES_ALL] = {
    2, 3, 4, 5, 6, 3, 2, 4, 3, 5, 4, 6, 5, 4, 2, 5, 3, 6, 4,
};
#define ALIGN_POWER_OF_TWO(value, n) \
(((value) + ((1 << (n)) - 1)) & ~((1 << (n)) - 1))
#define AOM_PLANE_Y 0       /**< Y (Luminance) plane */
#define AOM_PLANE_U 1       /**< U (Chroma) plane */
#define AOM_PLANE_V 2       /**< V (Chroma) plane */

#define CONVERT_TO_SHORTPTR(x) ((uint16_t *)(((uintptr_t)(x)) << 1))
#define CONVERT_TO_BYTEPTR(x) ((uint8_t *)(((uintptr_t)(x)) >> 1))

#define AOMMIN(x, y) (((x) < (y)) ? (x) : (y))
#define AOMMAX(x, y) (((x) > (y)) ? (x) : (y))

// frame transform mode
typedef enum ATTRIBUTE_PACKED
{
    ONLY_4X4,         // use only 4x4 transform
    TX_MODE_LARGEST,  // transform size is the largest possible for pu size
    TX_MODE_SELECT,   // transform specified for each block
    TX_MODES,
} TxMode;

// 1D tx types
typedef enum ATTRIBUTE_PACKED
{
    DCT_1D,
    ADST_1D,
    FLIPADST_1D,
    IDTX_1D,
    // TODO(sarahparker) need to eventually put something here for the
    // mrc experiment to make this work with the ext-tx pruning functions
    TX_TYPES_1D,
} TxType1D;

typedef enum ATTRIBUTE_PACKED
{
    DCT_DCT,    // DCT  in both horizontal and vertical
    ADST_DCT,   // ADST in vertical, DCT in horizontal
    DCT_ADST,   // DCT  in vertical, ADST in horizontal
    ADST_ADST,  // ADST in both directions
    FLIPADST_DCT,
    DCT_FLIPADST,
    FLIPADST_FLIPADST,
    ADST_FLIPADST,
    FLIPADST_ADST,
    IDTX,
    V_DCT,
    H_DCT,
    V_ADST,
    H_ADST,
    V_FLIPADST,
    H_FLIPADST,
    TX_TYPES,
} TxType;

typedef enum ATTRIBUTE_PACKED
{
    // DCT only
    EXT_TX_SET_DCTONLY,
    // DCT + Identity only
    EXT_TX_SET_DCT_IDTX,
    // Discrete Trig transforms w/o flip (4) + Identity (1)
    EXT_TX_SET_DTT4_IDTX,
    // Discrete Trig transforms w/o flip (4) + Identity (1) + 1D Hor/vert DCT (2)
    EXT_TX_SET_DTT4_IDTX_1DDCT,
    // Discrete Trig transforms w/ flip (9) + Identity (1) + 1D Hor/Ver DCT (2)
    EXT_TX_SET_DTT9_IDTX_1DDCT,
    // Discrete Trig transforms w/ flip (9) + Identity (1) + 1D Hor/Ver (6)
    EXT_TX_SET_ALL16,
    EXT_TX_SET_TYPES
} TxSetType;

typedef struct TxfmParam
{
    // for both forward and inverse transforms
    TxType tx_type;
    TxSize tx_size;
    int32_t lossless;
    int32_t bd;
    // are the pixel buffers octets or shorts?  This should collapse to
    // bd==8 implies !is_hbd, but that's not certain right now.
    int32_t is_hbd;
    TxSetType tx_set_type;
    // for inverse transforms only
    int32_t eob;
} TxfmParam;

#define IS_2D_TRANSFORM(tx_type) (tx_type < IDTX)
#define EXT_TX_SIZES 4       // number of sizes that use extended transforms
#define EXT_TX_SETS_INTER 4  // Sets of transform selections for INTER
#define EXT_TX_SETS_INTRA 3  // Sets of transform selections for INTRA

typedef enum ATTRIBUTE_PACKED
{
    UNIDIR_COMP_REFERENCE,
    BIDIR_COMP_REFERENCE,
    COMP_REFERENCE_TYPES,
} CompReferenceType;

typedef enum ATTRIBUTE_PACKED
{
    PLANE_TYPE_Y,
    PLANE_TYPE_UV,
    PLANE_TYPES
} PlaneType;

#define CFL_ALPHABET_SIZE_LOG2 4
#define CFL_ALPHABET_SIZE (1 << CFL_ALPHABET_SIZE_LOG2)
#define CFL_MAGS_SIZE ((2 << CFL_ALPHABET_SIZE_LOG2) + 1)
#define CFL_IDX_U(idx) (idx >> CFL_ALPHABET_SIZE_LOG2)
#define CFL_IDX_V(idx) (idx & (CFL_ALPHABET_SIZE - 1))

typedef enum ATTRIBUTE_PACKED
{
    CFL_PRED_U,
    CFL_PRED_V,
    CFL_PRED_PLANES
} CflPredType;

typedef enum ATTRIBUTE_PACKED
{
    CFL_SIGN_ZERO,
    CFL_SIGN_NEG,
    CFL_SIGN_POS,
    CFL_SIGNS
} CflSignType;

typedef enum ATTRIBUTE_PACKED
{
    CFL_DISALLOWED,
    CFL_ALLOWED,
    CFL_ALLOWED_TYPES
} CflAllowedType;

// CFL_SIGN_ZERO,CFL_SIGN_ZERO is invalid
#define CFL_JOINT_SIGNS (CFL_SIGNS * CFL_SIGNS - 1)
// CFL_SIGN_U is equivalent to (js + 1) / 3 for js in 0 to 8
#define CFL_SIGN_U(js) (((js + 1) * 11) >> 5)
// CFL_SIGN_V is equivalent to (js + 1) % 3 for js in 0 to 8
#define CFL_SIGN_V(js) ((js + 1) - CFL_SIGNS * CFL_SIGN_U(js))

// There is no context when the alpha for a given plane is zero.
// So there are 2 fewer contexts than joint signs.
#define CFL_ALPHA_CONTEXTS (CFL_JOINT_SIGNS + 1 - CFL_SIGNS)
#define CFL_CONTEXT_U(js) (js + 1 - CFL_SIGNS)
// Also, the contexts are symmetric under swapping the planes.
#define CFL_CONTEXT_V(js) \
(CFL_SIGN_V(js) * CFL_SIGNS + CFL_SIGN_U(js) - CFL_SIGNS)

typedef enum ATTRIBUTE_PACKED {
    PALETTE_MAP,
    COLOR_MAP_TYPES,
} COLOR_MAP_TYPE;

typedef enum ATTRIBUTE_PACKED {
    TWO_COLORS,
    THREE_COLORS,
    FOUR_COLORS,
    FIVE_COLORS,
    SIX_COLORS,
    SEVEN_COLORS,
    EIGHT_COLORS,
    PALETTE_SIZES
} PaletteSize;

typedef enum ATTRIBUTE_PACKED
{
    PALETTE_COLOR_ONE,
    PALETTE_COLOR_TWO,
    PALETTE_COLOR_THREE,
    PALETTE_COLOR_FOUR,
    PALETTE_COLOR_FIVE,
    PALETTE_COLOR_SIX,
    PALETTE_COLOR_SEVEN,
    PALETTE_COLOR_EIGHT,
    PALETTE_COLORS
} PaletteColor;

// Note: All directional predictors must be between V_PRED and D67_PRED (both
// inclusive).
typedef enum ATTRIBUTE_PACKED
{
    DC_PRED,        // Average of above and left pixels
    V_PRED,         // Vertical
    H_PRED,         // Horizontal
    D45_PRED,       // Directional 45  degree
    D135_PRED,      // Directional 135 degree
    D113_PRED,      // Directional 113 degree
    D157_PRED,      // Directional 157 degree
    D203_PRED,      // Directional 203 degree
    D67_PRED,       // Directional 67  degree
    SMOOTH_PRED,    // Combination of horizontal and vertical interpolation
    SMOOTH_V_PRED,  // Vertical interpolation
    SMOOTH_H_PRED,  // Horizontal interpolation
    PAETH_PRED,     // Predict from the direction of smallest gradient
    NEARESTMV,
    NEARMV,
    GLOBALMV,
    NEWMV,
    // Compound ref compound modes
    NEAREST_NEARESTMV,
    NEAR_NEARMV,
    NEAREST_NEWMV,
    NEW_NEARESTMV,
    NEAR_NEWMV,
    NEW_NEARMV,
    GLOBAL_GLOBALMV,
    NEW_NEWMV,
    MB_MODE_COUNT,
    INTRA_MODE_START = DC_PRED,
    INTRA_MODE_END = NEARESTMV,
    INTRA_MODE_NUM = INTRA_MODE_END - INTRA_MODE_START,
    SINGLE_INTER_MODE_START = NEARESTMV,
    SINGLE_INTER_MODE_END = NEAREST_NEARESTMV,
    SINGLE_INTER_MODE_NUM = SINGLE_INTER_MODE_END - SINGLE_INTER_MODE_START,
    COMP_INTER_MODE_START = NEAREST_NEARESTMV,
    COMP_INTER_MODE_END = MB_MODE_COUNT,
    COMP_INTER_MODE_NUM = COMP_INTER_MODE_END - COMP_INTER_MODE_START,
    INTRA_MODES = PAETH_PRED + 1,  // PAETH_PRED has to be the last intra mode.
    INTRA_INVALID = MB_MODE_COUNT,  // For uv_mode in inter blocks
    INTRA_MODE_4x4
} PredictionMode;

// TODO(ltrudeau) Do we really want to pack this?
// TODO(ltrudeau) Do we match with PredictionMode?
typedef enum ATTRIBUTE_PACKED
{
    UV_DC_PRED,        // Average of above and left pixels
    UV_V_PRED,         // Vertical
    UV_H_PRED,         // Horizontal
    UV_D45_PRED,       // Directional 45  degree
    UV_D135_PRED,      // Directional 135 degree
    UV_D113_PRED,      // Directional 113 degree
    UV_D157_PRED,      // Directional 157 degree
    UV_D203_PRED,      // Directional 203 degree
    UV_D67_PRED,       // Directional 67  degree
    UV_SMOOTH_PRED,    // Combination of horizontal and vertical interpolation
    UV_SMOOTH_V_PRED,  // Vertical interpolation
    UV_SMOOTH_H_PRED,  // Horizontal interpolation
    UV_PAETH_PRED,     // Predict from the direction of smallest gradient
    UV_CFL_PRED,       // Chroma-from-Luma
    UV_INTRA_MODES,
    UV_MODE_INVALID,  // For uv_mode in inter blocks
} UvPredictionMode;

typedef enum ATTRIBUTE_PACKED
{
    SIMPLE_TRANSLATION,
    OBMC_CAUSAL,    // 2-sided OBMC
    WARPED_CAUSAL,  // 2-sided WARPED
    MOTION_MODES
} MotionMode;

typedef enum ATTRIBUTE_PACKED
{
    II_DC_PRED,
    II_V_PRED,
    II_H_PRED,
    II_SMOOTH_PRED,
    INTERINTRA_MODES
} InterIntraMode;

typedef enum
{
#if COMP_MODE
    COMPOUND_AVERAGE,
    COMPOUND_DISTWTD,
    COMPOUND_WEDGE,
    COMPOUND_DIFFWTD,
    COMPOUND_TYPES,
    MASKED_COMPOUND_TYPES = 2,
#else
    COMPOUND_AVERAGE,
    COMPOUND_DISTWTD,
    COMPOUND_WEDGE,
    COMPOUND_DIFFWTD,
    COMPOUND_INTRA,
    COMPOUND_TYPES = 3,
    MASKED_COMPOUND_TYPES = 2,
#endif
} CompoundType;

#if COMP_MODE
#define   COMPOUND_INTRA  4//just for the decoder
#define AOM_BLEND_A64_ROUND_BITS 6
#define AOM_BLEND_A64_MAX_ALPHA (1 << AOM_BLEND_A64_ROUND_BITS)  // 64
#define DIFF_FACTOR_LOG2 4
#define DIFF_FACTOR (1 << DIFF_FACTOR_LOG2)
#define AOM_BLEND_AVG(v0, v1) ROUND_POWER_OF_TWO((v0) + (v1), 1)
typedef uint16_t CONV_BUF_TYPE;
#define MAX_WEDGE_TYPES (1 << 4)
#define MAX_WEDGE_SIZE_LOG2 5  // 32x32
#define MAX_WEDGE_SIZE (1 << MAX_WEDGE_SIZE_LOG2)
#define MAX_WEDGE_SQUARE (MAX_WEDGE_SIZE * MAX_WEDGE_SIZE)
#define WEDGE_WEIGHT_BITS 6
#define WEDGE_NONE -1
#define MASK_MASTER_SIZE ((MAX_WEDGE_SIZE) << 1)
#define MASK_MASTER_STRIDE (MASK_MASTER_SIZE)
typedef struct {
    int enable_order_hint;           // 0 - disable order hint, and related tools
    int order_hint_bits_minus_1;     // dist_wtd_comp, ref_frame_mvs,
    int enable_dist_wtd_comp;        // 0 - disable dist-wtd compound modes
    int enable_ref_frame_mvs;        // 0 - disable ref frame mvs
} OrderHintInfoEnc;
enum {
    MD_COMP_AVG,
    MD_COMP_DIST,
    MD_COMP_DIFF0,
    MD_COMP_WEDGE,
    MD_COMP_TYPES,
} UENUM1BYTE(MD_COMP_TYPE);
#define COMPOUND_TYPE  CompoundType
#define MAX_DIFFWTD_MASK_BITS 1
enum {
    DIFFWTD_38 = 0,
    DIFFWTD_38_INV,
    DIFFWTD_MASK_TYPES,
} UENUM1BYTE(DIFFWTD_MASK_TYPE);
typedef struct {
    uint8_t *seg_mask;
    int wedge_index;
    int wedge_sign;
    DIFFWTD_MASK_TYPE mask_type;
    COMPOUND_TYPE type;
} INTERINTER_COMPOUND_DATA;
#endif

typedef enum ATTRIBUTE_PACKED
{
    FILTER_DC_PRED,
    FILTER_V_PRED,
    FILTER_H_PRED,
    FILTER_D157_PRED,
    FILTER_PAETH_PRED,
    FILTER_INTRA_MODES,
} FilterIntraMode;

#define DIRECTIONAL_MODES 8
#define MAX_ANGLE_DELTA 3
#define ANGLE_STEP 3

#define INTER_MODES (1 + NEWMV - NEARESTMV)

#define INTER_COMPOUND_MODES (1 + NEW_NEWMV - NEAREST_NEARESTMV)

#define SKIP_CONTEXTS 3
#define SKIP_MODE_CONTEXTS 3

#define COMP_INDEX_CONTEXTS 6
#define COMP_GROUP_IDX_CONTEXTS 6

#define NMV_CONTEXTS 3

#define NEWMV_MODE_CONTEXTS 6
#define GLOBALMV_MODE_CONTEXTS 2
#define REFMV_MODE_CONTEXTS 6
#define DRL_MODE_CONTEXTS 3

#define GLOBALMV_OFFSET 3
#define REFMV_OFFSET 4

#define NEWMV_CTX_MASK ((1 << GLOBALMV_OFFSET) - 1)
#define GLOBALMV_CTX_MASK ((1 << (REFMV_OFFSET - GLOBALMV_OFFSET)) - 1)
#define REFMV_CTX_MASK ((1 << (8 - REFMV_OFFSET)) - 1)

#define COMP_NEWMV_CTXS 5
#define INTER_MODE_CONTEXTS 8

#define DELTA_Q_SMALL 3
#define DELTA_Q_PROBS (DELTA_Q_SMALL)
#define DEFAULT_DELTA_Q_RES 1
#define DELTA_LF_SMALL 3
#define DELTA_LF_PROBS (DELTA_LF_SMALL)
#define DEFAULT_DELTA_LF_RES 2

/* Segment Feature Masks */
#define MAX_MV_REF_CANDIDATES 2

#define MAX_REF_MV_STACK_SIZE 8
#define REF_CAT_LEVEL 640

#define INTRA_INTER_CONTEXTS 4
#define COMP_INTER_CONTEXTS 5
#define REF_CONTEXTS 3

#define COMP_REF_TYPE_CONTEXTS 5
#define UNI_COMP_REF_CONTEXTS 3

#define TXFM_PARTITION_CONTEXTS ((TX_SIZES - TX_8X8) * 6 - 3)
typedef uint8_t TXFM_CONTEXT;

// frame types
#define NONE_FRAME -1
#define INTRA_FRAME 0
#define LAST_FRAME 1
#define LAST2_FRAME 2
#define LAST3_FRAME 3
#define GOLDEN_FRAME 4
#define BWDREF_FRAME 5
#define ALTREF2_FRAME 6
#define ALTREF_FRAME 7
#define LAST_REF_FRAMES (LAST3_FRAME - LAST_FRAME + 1)

#define REFS_PER_FRAME 7
#define INTER_REFS_PER_FRAME (ALTREF_FRAME - LAST_FRAME + 1)
#define TOTAL_REFS_PER_FRAME (ALTREF_FRAME - INTRA_FRAME + 1)

#define FWD_REFS (GOLDEN_FRAME - LAST_FRAME + 1)
#define FWD_RF_OFFSET(ref) (ref - LAST_FRAME)
#define BWD_REFS (ALTREF_FRAME - BWDREF_FRAME + 1)
#define BWD_RF_OFFSET(ref) (ref - BWDREF_FRAME)

#define SINGLE_REFS (FWD_REFS + BWD_REFS)

typedef enum ATTRIBUTE_PACKED
{
    LAST_LAST2_FRAMES,      // { LAST_FRAME, LAST2_FRAME }
    LAST_LAST3_FRAMES,      // { LAST_FRAME, LAST3_FRAME }
    LAST_GOLDEN_FRAMES,     // { LAST_FRAME, GOLDEN_FRAME }
    BWDREF_ALTREF_FRAMES,   // { BWDREF_FRAME, ALTREF_FRAME }
    LAST2_LAST3_FRAMES,     // { LAST2_FRAME, LAST3_FRAME }
    LAST2_GOLDEN_FRAMES,    // { LAST2_FRAME, GOLDEN_FRAME }
    LAST3_GOLDEN_FRAMES,    // { LAST3_FRAME, GOLDEN_FRAME }
    BWDREF_ALTREF2_FRAMES,  // { BWDREF_FRAME, ALTREF2_FRAME }
    ALTREF2_ALTREF_FRAMES,  // { ALTREF2_FRAME, ALTREF_FRAME }
    TOTAL_UNIDIR_COMP_REFS,
    // NOTE: UNIDIR_COMP_REFS is the number of uni-directional reference pairs
    //       that are explicitly signaled.
    UNIDIR_COMP_REFS = BWDREF_ALTREF_FRAMES + 1,
} UniDirCompRef;

#define TOTAL_COMP_REFS (FWD_REFS * BWD_REFS + TOTAL_UNIDIR_COMP_REFS)

#define COMP_REFS (FWD_REFS * BWD_REFS + UNIDIR_COMP_REFS)

// NOTE: A limited number of unidirectional reference pairs can be signalled for
//       compound prediction. The use of skip mode, on the other hand, makes it
//       possible to have a reference pair not listed for explicit signaling.
#define MODE_CTX_REF_FRAMES (TOTAL_REFS_PER_FRAME + TOTAL_COMP_REFS)

typedef enum ATTRIBUTE_PACKED
{
    RESTORE_NONE,
    RESTORE_WIENER,
    RESTORE_SGRPROJ,
    RESTORE_SWITCHABLE,
    RESTORE_SWITCHABLE_TYPES = RESTORE_SWITCHABLE,
    RESTORE_TYPES = 4,
} RestorationType;

#define SCALE_NUMERATOR 8
#define SUPERRES_SCALE_BITS 3
#define SUPERRES_SCALE_DENOMINATOR_MIN (SCALE_NUMERATOR + 1)

//*********************************************************************************************************************//
// assert.h
#undef assert

#ifdef NDEBUG

#define assert(expression) ((void)0)

#else
#define assert(expression) ((void)0)

#endif
//**********************************************************************************************************************//
// onyxc_int.h
#define CDEF_MAX_STRENGTHS 16

#define REF_FRAMES_LOG2 3
#define REF_FRAMES (1 << REF_FRAMES_LOG2)

// 4 scratch frames for the new frames to support a maximum of 4 cores decoding
// in parallel, 3 for scaled references on the encoder.
// TODO(hkuang): Add ondemand frame buffers instead of hardcoding the number
// of framebuffers.
// TODO(jkoleszar): These 3 extra references could probably come from the
// normal reference pool.
#define FRAME_BUFFERS (REF_FRAMES + 7)

/* Constant values while waiting for the sequence header */
#define FRAME_ID_LENGTH 15
#define DELTA_FRAME_ID_LENGTH 14

#define FRAME_CONTEXTS (FRAME_BUFFERS + 1)
// Extra frame context which is always kept at default values
#define FRAME_CONTEXT_DEFAULTS (FRAME_CONTEXTS - 1)
#define PRIMARY_REF_BITS 3
#define PRIMARY_REF_NONE 7

#define NUM_PING_PONG_BUFFERS 2

#define MAX_NUM_TEMPORAL_LAYERS 8
#define MAX_NUM_SPATIAL_LAYERS 4
/* clang-format off */
// clang-format seems to think this is a pointer dereference and not a
// multiplication.
#define MAX_NUM_OPERATING_POINTS \
MAX_NUM_TEMPORAL_LAYERS * MAX_NUM_SPATIAL_LAYERS

static INLINE int32_t is_valid_seq_level_idx(uint8_t seq_level_idx) {
    return seq_level_idx < 24 || seq_level_idx == 31;
}
// TODO(jingning): Turning this on to set up transform coefficient
// processing timer.
#define TXCOEFF_TIMER 0
#define TXCOEFF_COST_TIMER 0

typedef enum
{
    SINGLE_REFERENCE = 0,
    COMPOUND_REFERENCE = 1,
    REFERENCE_MODE_SELECT = 2,
    REFERENCE_MODES = 3,
} ReferenceMode;

typedef enum RefreshFrameContextMode
{
    /**
    * Frame context updates are disabled
    */
    REFRESH_FRAME_CONTEXT_DISABLED,
    /**
    * Update frame context to values resulting from backward probability
    * updates based on entropy/counts in the decoded frame
    */
    REFRESH_FRAME_CONTEXT_BACKWARD,
} RefreshFrameContextMode;

//**********************************************************************************************************************//
// aom_codec.h
/*!\brief Algorithm return codes */
typedef enum AomCodecErr
{
    /*!\brief Operation completed without error */
    AOM_CODEC_OK,
    /*!\brief Unspecified error */
    AOM_CODEC_ERROR,
    /*!\brief Memory operation failed */
    AOM_CODEC_MEM_ERROR,
    /*!\brief ABI version mismatch */
    AOM_CODEC_ABI_MISMATCH,
    /*!\brief Algorithm does not have required capability */
    AOM_CODEC_INCAPABLE,
    /*!\brief The given bitstream is not supported.
    *
    * The bitstream was unable to be parsed at the highest level. The decoder
    * is unable to proceed. This error \ref SHOULD be treated as fatal to the
    * stream. */
    AOM_CODEC_UNSUP_BITSTREAM,
    /*!\brief Encoded bitstream uses an unsupported feature
    *
    * The decoder does not implement a feature required by the encoder. This
    * return code should only be used for features that prevent future
    * pictures from being properly decoded. This error \ref MAY be treated as
    * fatal to the stream or \ref MAY be treated as fatal to the current GOP.
    */
    AOM_CODEC_UNSUP_FEATURE,
    /*!\brief The coded data for this stream is corrupt or incomplete
    *
    * There was a problem decoding the current frame.  This return code
    * should only be used for failures that prevent future pictures from
    * being properly decoded. This error \ref MAY be treated as fatal to the
    * stream or \ref MAY be treated as fatal to the current GOP. If decoding
    * is continued for the current GOP, artifacts may be present.
    */
    AOM_CODEC_CORRUPT_FRAME,
    /*!\brief An application-supplied parameter is not valid.
    *
    */
    AOM_CODEC_INVALID_PARAM,
    /*!\brief An iterator reached the end of list.
    *
    */
    AOM_CODEC_LIST_END
} AomCodecErr;

//**********************************************************************************************************************//
// Common_data.h
static const int32_t intra_mode_context[INTRA_MODES] = {
    0, 1, 2, 3, 4, 4, 4, 4, 3, 0, 1, 2, 0,
};

static const TxSize txsize_sqr_map[TX_SIZES_ALL] = {
    TX_4X4,    // TX_4X4
    TX_8X8,    // TX_8X8
    TX_16X16,  // TX_16X16
    TX_32X32,  // TX_32X32
    TX_64X64,  // TX_64X64
    TX_4X4,    // TX_4X8
    TX_4X4,    // TX_8X4
    TX_8X8,    // TX_8X16
    TX_8X8,    // TX_16X8
    TX_16X16,  // TX_16X32
    TX_16X16,  // TX_32X16
    TX_32X32,  // TX_32X64
    TX_32X32,  // TX_64X32
    TX_4X4,    // TX_4X16
    TX_4X4,    // TX_16X4
    TX_8X8,    // TX_8X32
    TX_8X8,    // TX_32X8
    TX_16X16,  // TX_16X64
    TX_16X16,  // TX_64X16
};
static const TxSize txsize_sqr_up_map[TX_SIZES_ALL] = {
    TX_4X4,    // TX_4X4
    TX_8X8,    // TX_8X8
    TX_16X16,  // TX_16X16
    TX_32X32,  // TX_32X32
    TX_64X64,  // TX_64X64
    TX_8X8,    // TX_4X8
    TX_8X8,    // TX_8X4
    TX_16X16,  // TX_8X16
    TX_16X16,  // TX_16X8
    TX_32X32,  // TX_16X32
    TX_32X32,  // TX_32X16
    TX_64X64,  // TX_32X64
    TX_64X64,  // TX_64X32
    TX_16X16,  // TX_4X16
    TX_16X16,  // TX_16X4
    TX_32X32,  // TX_8X32
    TX_32X32,  // TX_32X8
    TX_64X64,  // TX_16X64
    TX_64X64,  // TX_64X16
};

// above and left partition
typedef struct PartitionContext
{
    PartitionContextType above;
    PartitionContextType left;
}PartitionContext;
// Generates 5 bit field in which each bit set to 1 represents
// a BlockSize partition  11111 means we split 128x128, 64x64, 32x32, 16x16
// and 8x8.  10000 means we just split the 128x128 to 64x64
/* clang-format off */
static const struct
{
    PartitionContextType above;
    PartitionContextType left;
} partition_context_lookup[BlockSizeS_ALL] = {
{ 31, 31 },  // 4X4   - {0b11111, 0b11111}
{ 31, 30 },  // 4X8   - {0b11111, 0b11110}
{ 30, 31 },  // 8X4   - {0b11110, 0b11111}
{ 30, 30 },  // 8X8   - {0b11110, 0b11110}
{ 30, 28 },  // 8X16  - {0b11110, 0b11100}
{ 28, 30 },  // 16X8  - {0b11100, 0b11110}
{ 28, 28 },  // 16X16 - {0b11100, 0b11100}
{ 28, 24 },  // 16X32 - {0b11100, 0b11000}
{ 24, 28 },  // 32X16 - {0b11000, 0b11100}
{ 24, 24 },  // 32X32 - {0b11000, 0b11000}
{ 24, 16 },  // 32X64 - {0b11000, 0b10000}
{ 16, 24 },  // 64X32 - {0b10000, 0b11000}
{ 16, 16 },  // 64X64 - {0b10000, 0b10000}
{ 16, 0 },   // 64X128- {0b10000, 0b00000}
{ 0, 16 },   // 128X64- {0b00000, 0b10000}
{ 0, 0 },    // 128X128-{0b00000, 0b00000}
{ 31, 28 },  // 4X16  - {0b11111, 0b11100}
{ 28, 31 },  // 16X4  - {0b11100, 0b11111}
{ 30, 24 },  // 8X32  - {0b11110, 0b11000}
{ 24, 30 },  // 32X8  - {0b11000, 0b11110}
{ 28, 16 },  // 16X64 - {0b11100, 0b10000}
{ 16, 28 },  // 64X16 - {0b10000, 0b11100}
};
/* clang-format on */

// Width/height lookup tables in units of various block sizes
static const uint8_t block_size_wide[BlockSizeS_ALL] = {
    4, 4, 8, 8, 8, 16, 16, 16, 32, 32, 32,
    64, 64, 64, 128, 128, 4, 16, 8, 32, 16, 64
};

static const uint8_t block_size_high[BlockSizeS_ALL] = {
    4, 8, 4, 8, 16, 8, 16, 32, 16, 32, 64,
    32, 64, 128, 64, 128, 16, 4, 32, 8, 64, 16
};

// AOMMIN(3, AOMMIN(b_width_log2(bsize), b_height_log2(bsize)))
static const uint8_t size_group_lookup[BlockSizeS_ALL] = {
    0, 0, 0, 1, 1, 1, 2, 2, 2, 3, 3, 3, 3, 3, 3, 3, 0, 0, 1, 1, 2, 2
};

static const uint8_t num_pels_log2_lookup[BlockSizeS_ALL] = {
    4, 5, 5, 6, 7, 7, 8, 9, 9, 10, 11, 11, 12, 13, 13, 14, 6, 6, 8, 8, 10, 10
};
static const TxSize max_txsize_lookup[BlockSizeS_ALL] = {
    //                   4X4
    TX_4X4,
    // 4X8,    8X4,      8X8
    TX_4X4, TX_4X4, TX_8X8,
    // 8X16,   16X8,     16X16
    TX_8X8, TX_8X8, TX_16X16,
    // 16X32,  32X16,    32X32
    TX_16X16, TX_16X16, TX_32X32,
    // 32X64,  64X32,
    TX_32X32, TX_32X32,
    // 64X64
    TX_64X64,
    // 64x128, 128x64,   128x128
    TX_64X64, TX_64X64, TX_64X64,
    // 4x16,   16x4,     8x32
    TX_4X4, TX_4X4, TX_8X8,
    // 32x8,   16x64     64x16
    TX_8X8, TX_16X16, TX_16X16
};

static const TxSize max_txsize_rect_lookup[BlockSizeS_ALL] = {
    // 4X4
    TX_4X4,
    // 4X8,    8X4,      8X8
    TX_4X8, TX_8X4, TX_8X8,
    // 8X16,   16X8,     16X16
    TX_8X16, TX_16X8, TX_16X16,
    // 16X32,  32X16,    32X32
    TX_16X32, TX_32X16, TX_32X32,
    // 32X64,  64X32,
    TX_32X64, TX_64X32,
    // 64X64
    TX_64X64,
    // 64x128, 128x64,   128x128
    TX_64X64, TX_64X64, TX_64X64,
    // 4x16,   16x4,
    TX_4X16, TX_16X4,
    // 8x32,   32x8
    TX_8X32, TX_32X8,
    // 16x64,  64x16
    TX_16X64, TX_64X16
};

// Transform block width in unit
static const int32_t tx_size_wide_unit[TX_SIZES_ALL] = {
    1, 2, 4, 8, 16, 1, 2, 2, 4, 4, 8, 8, 16, 1, 4, 2, 8, 4, 16,
};
// Transform block height in unit
static const int32_t tx_size_high_unit[TX_SIZES_ALL] = {
    1, 2, 4, 8, 16, 2, 1, 4, 2, 8, 4, 16, 8, 4, 1, 8, 2, 16, 4,
};

static const TxSize sub_tx_size_map[TX_SIZES_ALL] = {
    TX_4X4,    // TX_4X4
    TX_4X4,    // TX_8X8
    TX_8X8,    // TX_16X16
    TX_16X16,  // TX_32X32
    TX_32X32,  // TX_64X64
    TX_4X4,    // TX_4X8
    TX_4X4,    // TX_8X4
    TX_8X8,    // TX_8X16
    TX_8X8,    // TX_16X8
    TX_16X16,  // TX_16X32
    TX_16X16,  // TX_32X16
    TX_32X32,  // TX_32X64
    TX_32X32,  // TX_64X32
    TX_4X8,    // TX_4X16
    TX_8X4,    // TX_16X4
    TX_8X16,   // TX_8X32
    TX_16X8,   // TX_32X8
    TX_16X32,  // TX_16X64
    TX_32X16,  // TX_64X16
};
static const TxSize txsize_horz_map[TX_SIZES_ALL] = {
    TX_4X4,    // TX_4X4
    TX_8X8,    // TX_8X8
    TX_16X16,  // TX_16X16
    TX_32X32,  // TX_32X32
    TX_64X64,  // TX_64X64
    TX_4X4,    // TX_4X8
    TX_8X8,    // TX_8X4
    TX_8X8,    // TX_8X16
    TX_16X16,  // TX_16X8
    TX_16X16,  // TX_16X32
    TX_32X32,  // TX_32X16
    TX_32X32,  // TX_32X64
    TX_64X64,  // TX_64X32
    TX_4X4,    // TX_4X16
    TX_16X16,  // TX_16X4
    TX_8X8,    // TX_8X32
    TX_32X32,  // TX_32X8
    TX_16X16,  // TX_16X64
    TX_64X64,  // TX_64X16
};

static const TxSize txsize_vert_map[TX_SIZES_ALL] = {
    TX_4X4,    // TX_4X4
    TX_8X8,    // TX_8X8
    TX_16X16,  // TX_16X16
    TX_32X32,  // TX_32X32
    TX_64X64,  // TX_64X64
    TX_8X8,    // TX_4X8
    TX_4X4,    // TX_8X4
    TX_16X16,  // TX_8X16
    TX_8X8,    // TX_16X8
    TX_32X32,  // TX_16X32
    TX_16X16,  // TX_32X16
    TX_64X64,  // TX_32X64
    TX_32X32,  // TX_64X32
    TX_16X16,  // TX_4X16
    TX_4X4,    // TX_16X4
    TX_32X32,  // TX_8X32
    TX_8X8,    // TX_32X8
    TX_64X64,  // TX_16X64
    TX_16X16,  // TX_64X16
};
static const uint8_t mi_size_wide_log2[BlockSizeS_ALL] = {
    0, 0, 1, 1, 1, 2, 2, 2, 3, 3, 3, 4, 4, 4, 5, 5, 0, 2, 1, 3, 2, 4
};
static const uint8_t mi_size_high_log2[BlockSizeS_ALL] = {
    0, 1, 0, 1, 2, 1, 2, 3, 2, 3, 4, 3, 4, 5, 4, 5, 2, 0, 3, 1, 4, 2
};

typedef struct SgrParamsType
{
    int32_t r[2];  // radii
    int32_t s[2];  // sgr parameters for r[0] and r[1], based on GenSgrprojVtable()
} SgrParamsType;

//**********************************************************************************************************************//
// blockd.h
typedef enum FrameType
{
    KEY_FRAME = 0,
    INTER_FRAME = 1,
    INTRA_ONLY_FRAME = 2,  // replaces intra-only
    S_FRAME = 3,
    FRAME_TYPES,
} FrameType;

typedef int8_t MvReferenceFrame;

// Number of transform types in each set type

static const int32_t av1_num_ext_tx_set[EXT_TX_SET_TYPES] = {
    1, 2, 5, 7, 12, 16,
};

static const int32_t av1_ext_tx_used[EXT_TX_SET_TYPES][TX_TYPES] = {
    { 1, 0, 0, 0, 0, 0, 0, 0, 0, 0, 0, 0, 0, 0, 0, 0 },
{ 1, 0, 0, 0, 0, 0, 0, 0, 0, 1, 0, 0, 0, 0, 0, 0 },
{ 1, 1, 1, 1, 0, 0, 0, 0, 0, 1, 0, 0, 0, 0, 0, 0 },
{ 1, 1, 1, 1, 0, 0, 0, 0, 0, 1, 1, 1, 0, 0, 0, 0 },
{ 1, 1, 1, 1, 1, 1, 1, 1, 1, 1, 1, 1, 0, 0, 0, 0 },
{ 1, 1, 1, 1, 1, 1, 1, 1, 1, 1, 1, 1, 1, 1, 1, 1 },
};

static INLINE TxSetType get_ext_tx_set_type(TxSize tx_size, int32_t is_inter,
    int32_t use_reduced_set) {
    const TxSize tx_size_sqr_up = txsize_sqr_up_map[tx_size];

    if (tx_size_sqr_up > TX_32X32) return EXT_TX_SET_DCTONLY;
    if (tx_size_sqr_up == TX_32X32)
        return is_inter ? EXT_TX_SET_DCT_IDTX : EXT_TX_SET_DCTONLY;
    if (use_reduced_set)
        return is_inter ? EXT_TX_SET_DCT_IDTX : EXT_TX_SET_DTT4_IDTX;
    const TxSize tx_size_sqr = txsize_sqr_map[tx_size];
    if (is_inter) {
        return (tx_size_sqr == TX_16X16 ? EXT_TX_SET_DTT9_IDTX_1DDCT
            : EXT_TX_SET_ALL16);
    }
    else {
        return (tx_size_sqr == TX_16X16 ? EXT_TX_SET_DTT4_IDTX
            : EXT_TX_SET_DTT4_IDTX_1DDCT);
    }
}
static INLINE int32_t get_ext_tx_types(TxSize tx_size, int32_t is_inter,
    int32_t use_reduced_set) {
    const int32_t set_type = get_ext_tx_set_type(tx_size, is_inter, use_reduced_set);
    return av1_num_ext_tx_set[set_type];
}
// Maps tx set types to the indices.
static const int32_t ext_tx_set_index[2][EXT_TX_SET_TYPES] = {
    { // Intra
        0, -1, 2, 1, -1, -1 },
        { // Inter
            0, 3, -1, -1, 2, 1 },
};

static INLINE int32_t get_ext_tx_set(TxSize tx_size, int32_t is_inter,
    int32_t use_reduced_set) {
    const TxSetType set_type =
        get_ext_tx_set_type(tx_size, is_inter, use_reduced_set);
    return ext_tx_set_index[is_inter][set_type];
}

static INLINE int32_t is_inter_compound_mode(PredictionMode mode) {
    return mode >= NEAREST_NEARESTMV && mode <= NEW_NEWMV;
}
static INLINE int is_inter_singleref_mode(PredictionMode mode) {
    return mode >= SINGLE_INTER_MODE_START && mode < SINGLE_INTER_MODE_END;
}

//**********************************************************************************************************************//
// encoder.h
typedef enum FrameContextIndex
{
    // regular inter frame
    REGULAR_FRAME = 0,
    // alternate reference frame
    ARF_FRAME = 1,
    // overlay frame
    OVERLAY_FRAME = 2,
    // golden frame
    GLD_FRAME = 3,
    // backward reference frame
    BRF_FRAME = 4,
    // extra alternate reference frame
    EXT_ARF_FRAME = 5,
    FRAME_CONTEXT_INDEXES
} FrameContextIndex;

//**********************************************************************************************************************//
// common.h
#define av1_zero(dest) memset(&(dest), 0, sizeof(dest))
//**********************************************************************************************************************//
// alloccommon.h
#define INVALID_IDX -1  // Invalid buffer index.

//**********************************************************************************************************************//
// quant_common.h
#define MINQ 0
#define MAXQ 255
#define QINDEX_RANGE (MAXQ - MINQ + 1)
#define QINDEX_BITS 8
// Total number of QM sets stored
#define QM_LEVEL_BITS 4
#define NUM_QM_LEVELS (1 << QM_LEVEL_BITS)
/* Range of QMS is between first and last value, with offset applied to inter
* blocks*/
#define DEFAULT_QM_Y 10
#define DEFAULT_QM_U 11
#define DEFAULT_QM_V 12
#define DEFAULT_QM_FIRST 5
#define DEFAULT_QM_LAST 9

//**********************************************************************************************************************//
// blockd.h
#define NO_FILTER_FOR_IBC 1  // Disable in-loop filters for frame with intrabc
//**********************************************************************************************************************//
// av1_loopfilter.h
#define MAX_LOOP_FILTER 63
#define MAX_SHARPNESS 7
#define SIMD_WIDTH 16

struct LoopFilter {
    int32_t filter_level[2];
    int32_t filter_level_u;
    int32_t filter_level_v;

    int32_t sharpness_level;

    uint8_t mode_ref_delta_enabled;
    uint8_t mode_ref_delta_update;

    // 0 = Intra, Last, Last2+Last3,
    // GF, BRF, ARF2, ARF
    int8_t ref_deltas[REF_FRAMES];

    // 0 = ZERO_MV, MV
    int8_t mode_deltas[MAX_MODE_LF_DELTAS];
    int32_t combine_vert_horz_lf;
};

#define MAX_SEGMENTS 8
#define MAX_MB_PLANE 3

#define MAX_LOOP_FILTER 63
#define MAX_SHARPNESS 7

#define SIMD_WIDTH 16
// Need to align this structure so when it is declared and
// passed it can be loaded into vector registers.
typedef struct LoopFilterThresh
{
    DECLARE_ALIGNED(SIMD_WIDTH, uint8_t, mblim[SIMD_WIDTH]);
    DECLARE_ALIGNED(SIMD_WIDTH, uint8_t, lim[SIMD_WIDTH]);
    DECLARE_ALIGNED(SIMD_WIDTH, uint8_t, hev_thr[SIMD_WIDTH]);
} LoopFilterThresh;

typedef struct LoopFilterInfoN
{
    LoopFilterThresh lfthr[MAX_LOOP_FILTER + 1];
    uint8_t lvl[MAX_MB_PLANE][MAX_SEGMENTS][2][REF_FRAMES][MAX_MODE_LF_DELTAS];
} LoopFilterInfoN;

//**********************************************************************************************************************//
// cdef.h
#define CDEF_STRENGTH_BITS 6

#define CDEF_PRI_STRENGTHS 16
#define CDEF_SEC_STRENGTHS 4

// Bits of precision used for the model
#define WARPEDMODEL_PREC_BITS 16
// The following constants describe the various precisions
// of different parameters in the global motion experiment.
//
// Given the general homography:
//      [x'     (a  b  c   [x
//  z .  y'  =   d  e  f *  y
//       1]      g  h  i)    1]
//
// Constants using the name ALPHA here are related to parameters
// a, b, d, e. Constants using the name TRANS are related
// to parameters c and f.
//
// Anything ending in PREC_BITS is the number of bits of precision
// to maintain when converting from double to integer.
//
// The ABS parameters are used to create an upper and lower bound
// for each parameter. In other words, after a parameter is integerized
// it is clamped between -(1 << ABS_XXX_BITS) and (1 << ABS_XXX_BITS).
//
// XXX_PREC_DIFF and XXX_DECODE_FACTOR
// are computed once here to prevent repetitive
// computation on the decoder side. These are
// to allow the global motion parameters to be encoded in a lower
// precision than the warped model precision. This means that they
// need to be changed to warped precision when they are decoded.
//
// XX_MIN, XX_MAX are also computed to avoid repeated computation

#define SUBEXPFIN_K 3
#define GM_TRANS_PREC_BITS 6
#define GM_ABS_TRANS_BITS 12
#define GM_ABS_TRANS_ONLY_BITS (GM_ABS_TRANS_BITS - GM_TRANS_PREC_BITS + 3)
#define GM_TRANS_PREC_DIFF (WARPEDMODEL_PREC_BITS - GM_TRANS_PREC_BITS)
#define GM_TRANS_ONLY_PREC_DIFF (WARPEDMODEL_PREC_BITS - 3)
#define GM_TRANS_DECODE_FACTOR (1 << GM_TRANS_PREC_DIFF)
#define GM_TRANS_ONLY_DECODE_FACTOR (1 << GM_TRANS_ONLY_PREC_DIFF)
#define GM_TRANS_ONLY_PREC_BITS 3

#define GM_ALPHA_PREC_BITS 15
#define GM_ABS_ALPHA_BITS 12
#define GM_ALPHA_PREC_DIFF (WARPEDMODEL_PREC_BITS - GM_ALPHA_PREC_BITS)
#define GM_ALPHA_DECODE_FACTOR (1 << GM_ALPHA_PREC_DIFF)

#define GM_ROW3HOMO_PREC_BITS 16
#define GM_ABS_ROW3HOMO_BITS 11
#define GM_ROW3HOMO_PREC_DIFF \
(WARPEDMODEL_ROW3HOMO_PREC_BITS - GM_ROW3HOMO_PREC_BITS)
#define GM_ROW3HOMO_DECODE_FACTOR (1 << GM_ROW3HOMO_PREC_DIFF)

#define GM_TRANS_MAX (1 << GM_ABS_TRANS_BITS)
#define GM_ALPHA_MAX (1 << GM_ABS_ALPHA_BITS)
#define GM_ROW3HOMO_MAX (1 << GM_ABS_ROW3HOMO_BITS)

#define GM_TRANS_MIN -GM_TRANS_MAX
#define GM_ALPHA_MIN -GM_ALPHA_MAX
#define GM_ROW3HOMO_MIN -GM_ROW3HOMO_MAX
/* clang-format off */
typedef enum TransformationType
{
    IDENTITY = 0,      // identity transformation, 0-parameter
    TRANSLATION = 1,   // translational motion 2-parameter
    ROTZOOM = 2,       // simplified affine with rotation + zoom only, 4-parameter
    AFFINE = 3,        // affine, 6-parameter
    TRANS_TYPES,
} TransformationType;
// The order of values in the wmmat matrix below is best described
// by the homography:
//      [x'     (m2 m3 m0   [x
//  z .  y'  =   m4 m5 m1 *  y
//       1]      m6 m7 1)    1]
typedef struct EbWarpedMotionParams
{
    TransformationType wmtype;
    int32_t wmmat[8];
    int16_t alpha, beta, gamma, delta;
    int8_t invalid;
} EbWarpedMotionParams;

/*! Scale factors and scaling function pointers  when reference and current frame dimensions are not equal */
typedef struct ScaleFactors {
    int32_t x_scale_fp;  // horizontal fixed point scale factor
    int32_t y_scale_fp;  // vertical fixed point scale factor
    int32_t x_step_q4;
    int32_t y_step_q4;

    int32_t(*scale_value_x)(int32_t val, const struct ScaleFactors *sf);
    int32_t(*scale_value_y)(int32_t val, const struct ScaleFactors *sf);
} ScaleFactors;

/* clang-format off */
static const EbWarpedMotionParams default_warp_params = {
    IDENTITY,
{ 0, 0, (1 << WARPEDMODEL_PREC_BITS), 0, 0, (1 << WARPEDMODEL_PREC_BITS), 0,
0 },
0, 0, 0, 0,
0,
};

/***********************************    AV1_OBU     ********************************/

//**********************************************************************************************************************//
//**********************************************************************************************************************//

#define YBITS_THSHLD                        50
#define YDC_THSHLD                          5
#define M6_YBITS_THSHLD                     80
#define M6_YDC_THSHLD                       10

#ifdef    _MSC_VER
#define NOINLINE                __declspec ( noinline )
#define FORCE_INLINE            __forceinline
#else
#define NOINLINE                __attribute__(( noinline ))
#define FORCE_INLINE            __attribute__((always_inline))
#endif

#define EB_STRINGIZE( L )       #L
#define EB_MAKESTRING( M, L )   M( L )
#define $Line                   EB_MAKESTRING( EB_STRINGIZE, __LINE__ )
#define EB_SRC_LINE             __FILE__ "(" $Line ") : message "

// ***************************** Definitions *****************************
#define PM_DC_TRSHLD1                       10 // The threshold for DC to disable masking for DC

#define MAX_BITS_PER_FRAME            8000000
#define VAR_BASED_STAT_AREA_THRSLHD         (32*32)

#define ANTI_TRAILING_VAR_THRSLD         1000
#define MAX_VAR_BIAS               100
#define MEAN_DIFF_THRSHOLD         10
#define VAR_DIFF_THRSHOLD          10

#define HME_BIAS_X_THRSHLD1       64
#define HME_BIAS_Y_THRSHLD1       64
#define HME_BIAS_X_THRSHLD2       32
#define HME_BIAS_Y_THRSHLD2       32

#define ASPECT_RATIO_4_3    13           // Limit Ration to detect VGA resolutiosn
#define ASPECT_RATIO_16_9   17           // Limit Ration to detect UHD,1080p,720p ... or similar resolutions

#define ASPECT_RATIO_CLASS_0  0           // 4:3 aspect ratios
#define ASPECT_RATIO_CLASS_1  1           // 16:9 aspect ratios
#define ASPECT_RATIO_CLASS_2  2           // Other aspect ratios

#define SC_FRAMES_TO_IGNORE     1000 // The speed control algorith starts after SC_FRAMES_TO_IGNORE number frames.
#define SC_FRAMES_INTERVAL_SPEED      60 // The speed control Interval To Check the speed
#define SC_FRAMES_INTERVAL_T1         60 // The speed control Interval Threshold1
#define SC_FRAMES_INTERVAL_T2        180 // The speed control Interval Threshold2
#define SC_FRAMES_INTERVAL_T3        120 // The speed control Interval Threshold3

#define SC_SPEED_T2             1250 // speed level thershold. If speed is higher than target speed x SC_SPEED_T2, a slower mode is selected (+25% x 1000 (for precision))
#define SC_SPEED_T1              750 // speed level thershold. If speed is less than target speed x SC_SPEED_T1, a fast mode is selected (-25% x 1000 (for precision))
#define EB_CMPLX_CLASS           uint8_t
#define CMPLX_LOW                0
#define CMPLX_MEDIUM             1
#define CMPLX_HIGH               2
#define CMPLX_VHIGH              3
#define CMPLX_NOISE              4
#define EB_NORMAL_LATENCY        0
#define EB_LOW_LATENCY           1

typedef enum EbBitFieldMasks
{
    BITMASK_0 = 1,
    BITMASK_1 = 2,
    BITMASK_2 = 4,
    BITMASK_3 = 8
} EbBitFieldMasks;

// CLEAN_BASIS_FUNCTIONS
#define CLEAN_BASIS_FUNCTIONS_VAR_TRSHLD 10
#define CLEAN_BASIS_FUNCTIONS_NZCOEF_TRSHLD0 10
#define CLEAN_BASIS_FUNCTIONS_NZCOEF_TRSHLD1 15
#define CLEAN_BASIS_FUNCTIONS_NZCOEF_TRSHLD2 20
// Anti-contouring
#define C3_TRSHLF_N                                    45
#define C3_TRSHLF_D                                    10
#define C4_TRSHLF_N                                    35
#define C4_TRSHLF_D                                    10

#define C1_TRSHLF_4K_N                                45
#define C1_TRSHLF_4K_D                                10
#define C2_TRSHLF_4K_N                                35
#define C2_TRSHLF_4K_D                                10

#define AC_ENERGY_BASED_4K_ANTI_CONTOURING_QP_DELTA     3
#define AC_ENERGY_BASED_4K_ANTI_CONTOURING_MIN_QP       22

#define C1_TRSHLF_N       1
#define C1_TRSHLF_D       1
#define C2_TRSHLF_N       16
#define C2_TRSHLF_D       10

#define CHANGE_LAMBDA_FOR_AURA   0x01
#define RESTRICT_CUS_AND_MODIFY_COST  0x02

#define ANTI_CONTOURING_TH_0     16 * 16
#define ANTI_CONTOURING_TH_1     32 * 32
#define ANTI_CONTOURING_TH_2 2 * 32 * 32

#define ANTI_CONTOURING_DELTA_QP_0  -3
#define ANTI_CONTOURING_DELTA_QP_1  -9
#define ANTI_CONTOURING_DELTA_QP_2  -11

#define AC_ENERGY_BASED_ANTI_CONTOURING_QP_DELTA 11
#define AC_ENERGY_BASED_ANTI_CONTOURING_MIN_QP 20
#define ANTI_CONTOURING_LUMA_T1                40
#define ANTI_CONTOURING_LUMA_T2                180

#define VAR_BASED_DETAIL_PRESERVATION_SELECTOR_THRSLHD         (64*64)

#define LAST_BWD_FRAME     8
#define LAST_ALT_FRAME    16

//----------------------
// Used to hide GCC warnings for unused function tables
#ifdef __GNUC__
#define FUNC_TABLE __attribute__ ((unused))
#else
#define FUNC_TABLE
#endif

#define MAX_NUM_TOKENS          200

#define LAD_DISABLE                       0
#define INIT_RC_OPT_G1                    1
#define INIT_RC_OPT_G2                    1
#define HIST_OPT                          2 // 1 is intrinsic, 2 is C
#define ENABLE_8x8                        0

#define    Log2f                              Log2f_SSE2

#define INPUT_SIZE_576p_TH                  0x90000        // 0.58 Million
#define INPUT_SIZE_1080i_TH                 0xB71B0        // 0.75 Million
#define INPUT_SIZE_1080p_TH                 0x1AB3F0    // 1.75 Million
#define INPUT_SIZE_4K_TH                    0x29F630    // 2.75 Million
#define INPUT_SIZE_8K_TH                    0xA7D8C0    // 11 Million

/** Redefine ASSERT() to avoid warnings
*/
#if defined _DEBUG || _DEBUG_
#include <assert.h>
#define ASSERT assert
#elif defined _DEBUG
#define ASSERT assert
#else
#define ASSERT(exp) ((void)sizeof(exp))
#endif

#define    INTERPOLATION_NEED  4
#define    BUFF_PITCH          (INTERPOLATION_NEED*2+64)
#define    ME_FILTER_TAP       4
#define    SUB_SAD_SEARCH      0
#define    FULL_SAD_SEARCH     1
#define    SSD_SEARCH          2
/************************ INPUT CLASS **************************/

#define EbInputResolution             uint8_t
#define INPUT_SIZE_576p_RANGE_OR_LOWER     0
#define INPUT_SIZE_1080i_RANGE             1
#define INPUT_SIZE_1080p_RANGE             2
#define INPUT_SIZE_4K_RANGE                3
#define INPUT_SIZE_COUNT                   INPUT_SIZE_4K_RANGE + 1

/** The EbPtr type is intended to be used to pass pointers to and from the eBrisk
API.  This is a 32 bit pointer and is aligned on a 32 bit word boundary.
*/
typedef void *EbPtr;

/** The EbString type is intended to be used to pass "C" type strings to and
from the eBrisk API.  The EbString type is a 32 bit pointer to a zero terminated
string.  The pointer is word aligned and the string is byte aligned.
*/
typedef char * EbString;

/** The EbByte type is intended to be used to pass arrays of bytes such as
buffers to and from the eBrisk API.  The EbByte type is a 32 bit pointer.
The pointer is word aligned and the buffer is byte aligned.
*/
typedef uint8_t * EbByte;

/** The EB_SAMPLE type is intended to be used to pass arrays of bytes such as
buffers to and from the eBrisk API.  The EbByte type is a 32 bit pointer.
The pointer is word aligned and the buffer is byte aligned.
*/

/** The EbBitDepthEnum type is used to describe the bitdepth of video data.
*/
typedef enum EbBitDepthEnum
{
    EB_8BIT = 8,
    EB_10BIT = 10,
    EB_12BIT = 12,
    EB_14BIT = 14,
    EB_16BIT = 16,
    EB_32BIT = 32
} EbBitDepthEnum;

/** The EB_GOP type is used to describe the hierarchical coding structure of
Groups of Pictures (GOP) units.
*/
#define EbPred                 uint8_t
#define EB_PRED_LOW_DELAY_P     0
#define EB_PRED_LOW_DELAY_B     1
#define EB_PRED_RANDOM_ACCESS   2
#define EB_PRED_TOTAL_COUNT     3
#define EB_PRED_INVALID         0xFF

/** The EB_SLICE type is used to describe the slice prediction type.
*/

#define EB_SLICE        uint8_t
#define B_SLICE         0
#define P_SLICE         1
#define I_SLICE         2
#define IDR_SLICE       3
#define INVALID_SLICE   0xFF

/** The EbPictStruct type is used to describe the picture structure.
*/
#define EbPictStruct           uint8_t
#define PROGRESSIVE_PICT_STRUCT  0
#define TOP_FIELD_PICT_STRUCT    1
#define BOTTOM_FIELD_PICT_STRUCT 2

/** The EbModeType type is used to describe the PU type.
*/
typedef uint8_t EbModeType;
#define INTER_MODE 1
#define INTRA_MODE 2

#define INVALID_MODE 0xFFu

/** INTRA_4x4 offsets
*/
static const uint8_t INTRA_4x4_OFFSET_X[4] = { 0, 4, 0, 4 };
static const uint8_t INTRA_4x4_OFFSET_Y[4] = { 0, 0, 4, 4 };

/** The EbPartMode type is used to describe the CU partition size.
*/
typedef uint8_t EbPartMode;
#define SIZE_2Nx2N 0
#define SIZE_2NxN  1
#define SIZE_Nx2N  2
#define SIZE_NxN   3
#define SIZE_2NxnU 4
#define SIZE_2NxnD 5
#define SIZE_nLx2N 6
#define SIZE_nRx2N 7
#define SIZE_PART_MODE 8

/** The EbIntraRefreshType is used to describe the intra refresh type.
*/
typedef enum EbIntraRefreshType
{
    NO_REFRESH = 0,
    CRA_REFRESH = 1,
    IDR_REFRESH = 2
}EbIntraRefreshType;

#define SIZE_2Nx2N_PARTITION_MASK   (1 << SIZE_2Nx2N)
#define SIZE_2NxN_PARTITION_MASK    (1 << SIZE_2NxN)
#define SIZE_Nx2N_PARTITION_MASK    (1 << SIZE_Nx2N)
#define SIZE_NxN_PARTITION_MASK     (1 << SIZE_NxN)
#define SIZE_2NxnU_PARTITION_MASK   (1 << SIZE_2NxnU)
#define SIZE_2NxnD_PARTITION_MASK   (1 << SIZE_2NxnD)
#define SIZE_nLx2N_PARTITION_MASK   (1 << SIZE_nLx2N)
#define SIZE_nRx2N_PARTITION_MASK   (1 << SIZE_nRx2N)

/** The EbEncMode type is used to describe the encoder mode .
*/

#define EbEncMode     uint8_t
#define ENC_M0          0
#define ENC_M1          1
#define ENC_M2          2
#define ENC_M3          3
#define ENC_M4          4
#define ENC_M5          5
#define ENC_M6          6
#define ENC_M7          7
#define ENC_M8          8
#define ENC_M9          9
#define ENC_M10         10
#define ENC_M11         11
#define ENC_M12         12

#define MAX_SUPPORTED_MODES 13

#define SPEED_CONTROL_INIT_MOD ENC_M4;
/** The EB_TUID type is used to identify a TU within a CU.
*/
typedef enum EbTuSize
{
    TU_2Nx2N       = 0,
    TU_NxN_0       = 1,
    TU_NxN_1       = 2,
    TU_NxN_2       = 3,
    TU_NxN_3       = 4,
    TU_N2xN2_0     = 5,
    TU_N2xN2_1     = 6,
    TU_N2xN2_2     = 7,
    TU_N2xN2_3     = 8,
    INVALID_TUSIZE = ~0
}EbTuSize;

#define TU_2Nx2N_PARTITION_MASK     (1 << TU_2Nx2N)
#define TU_NxN_0_PARTITION_MASK     (1 << TU_NxN_0)
#define TU_NxN_1_PARTITION_MASK     (1 << TU_NxN_1)
#define TU_NxN_2_PARTITION_MASK     (1 << TU_NxN_2)
#define TU_NxN_3_PARTITION_MASK     (1 << TU_NxN_3)
#define TU_N2xN2_0_PARTITION_MASK   (1 << TU_N2xN2_0)
#define TU_N2xN2_1_PARTITION_MASK   (1 << TU_N2xN2_1)
#define TU_N2xN2_2_PARTITION_MASK   (1 << TU_N2xN2_2)
#define TU_N2xN2_3_PARTITION_MASK   (1 << TU_N2xN2_3)

#define EbReflist            uint8_t
#define REF_LIST_0             0
#define REF_LIST_1             1
#define TOTAL_NUM_OF_REF_LISTS 2
#define INVALID_LIST           0xFF

#define EbPredDirection         uint8_t
#define UNI_PRED_LIST_0          0
#define UNI_PRED_LIST_1          1
#define BI_PRED                  2
#define EB_PREDDIRECTION_TOTAL   3
#define INVALID_PRED_DIRECTION   0xFF

#define UNI_PRED_LIST_0_MASK    (1 << UNI_PRED_LIST_0)
#define UNI_PRED_LIST_1_MASK    (1 << UNI_PRED_LIST_1)
#define BI_PRED_MASK            (1 << BI_PRED)

// The EB_QP_OFFSET_MODE type is used to describe the QP offset
#define EB_FRAME_CARACTERICTICS uint8_t
#define EB_FRAME_CARAC_0           0
#define EB_FRAME_CARAC_1           1
#define EB_FRAME_CARAC_2           2
#define EB_FRAME_CARAC_3           3
#define EB_FRAME_CARAC_4           4

static const uint8_t QP_OFFSET_WEIGHT[3][4] = { // [Slice Type][QP Offset Weight Level]
    { 9, 8, 7, 6 },
    { 9, 8, 7, 6 },
    { 10, 9, 8, 7 }
};
/** Assembly Types
*/
typedef enum EbAsm
{
    ASM_NON_AVX2,
    ASM_AVX2,
    ASM_TYPE_TOTAL,
    ASM_TYPE_INVALID = ~0
} EbAsm;

/** The EB_NULL type is used to define the C style NULL pointer.
*/
#define EB_NULL ((void*) 0)

/** The EbHandle type is used to define OS object handles for threads,
semaphores, mutexs, etc.
*/
typedef void * EbHandle;

/**
object_ptr is a EbPtr to the object being constructed.
object_init_data_ptr is a EbPtr to a data structure used to initialize the object.
*/
typedef EbErrorType(*EbCreator)(
    EbPtr *object_dbl_ptr,
    EbPtr object_init_data_ptr);

#define INVALID_MV            0x80008000 //0xFFFFFFFF    //ICOPY They changed this to 0x80008000
#define BLKSIZE 64

/***************************************
* Generic linked list data structure for passing data into/out from the library
***************************************/
// Reserved types for lib's internal use. Must be less than EB_EXT_TYPE_BASE
#define       EB_TYPE_PIC_TIMING_SEI         0
#define       EB_TYPE_BUFFERING_PERIOD_SEI   1
#define       EB_TYPE_RECOVERY_POINT_SEI     2
#define       EB_TYPE_UNREG_USER_DATA_SEI    3
#define       EB_TYPE_REG_USER_DATA_SEI      4
#define       EB_TYPE_PIC_STRUCT             5             // It is a requirement (for the application) that if pictureStruct is present for 1 picture it shall be present for every picture
#define       EB_TYPE_INPUT_PICTURE_DEF      6

#define       EB_TYPE_HIERARCHICAL_LEVELS  100
#define       EB_TYPE_PRED_STRUCTURE       101

typedef int32_t EbLinkedListType;

typedef struct EbLinkedListNode
{
    void*                     app;                       // points to an application object this node is associated
                                                            // with. this is an opaque pointer to the encoder lib, but
                                                            // release_cb_fnc_ptr may need to access it.
    EbLinkedListType       type;                      // type of data pointed by "data" member variable
    uint32_t                    size;                      // size of (data)
    EbBool                   passthrough;               // whether this is passthrough data from application
    void(*release_cb_fnc_ptr)(struct EbLinkedListNode*); // callback to be executed by encoder when picture reaches end of pipeline, or
                                                        // when aborting. However, at end of pipeline encoder shall
                                                        // NOT invoke this callback if passthrough is TRUE (but
                                                        // still needs to do so when aborting)
    void                     *data;                      // pointer to application's data
    struct EbLinkedListNode  *next;                      // pointer to next node (null when last)
} EbLinkedListNode;

typedef enum DistCalcType
{
    DIST_CALC_RESIDUAL = 0,    // SSE(Coefficients - ReconCoefficients)
    DIST_CALC_PREDICTION = 1,    // SSE(Coefficients) *Note - useful in modes that don't send residual coeff bits
    DIST_CALC_TOTAL = 2
} DistCalcType;

typedef enum EbPtrType
{
    EB_N_PTR        = 0,     // malloc'd pointer
    EB_C_PTR        = 1,     // calloc'd pointer
    EB_A_PTR        = 2,     // malloc'd pointer aligned
    EB_MUTEX        = 3,     // mutex
    EB_SEMAPHORE    = 4,     // semaphore
    EB_THREAD       = 5,      // thread handle
    EB_PTR_TYPE_TOTAL,
} EbPtrType;

typedef struct EbMemoryMapEntry
{
    EbPtr                    ptr;            // points to a memory pointer
    EbPtrType                ptr_type;       // pointer type
    EbPtr                    prev_entry;     // pointer to the prev entry
} EbMemoryMapEntry;

// Rate Control
#define THRESHOLD1QPINCREASE     1
#define THRESHOLD2QPINCREASE     2
#define EB_IOS_POINT            uint8_t
#define OIS_VERY_FAST_MODE       0
#define OIS_FAST_MODE            1
#define OIS_MEDUIM_MODE          2
#define OIS_COMPLEX_MODE         3
#define OIS_VERY_COMPLEX_MODE    4
// Display Total Memory at the end of the memory allocations
#define DISPLAY_MEMORY                              0

extern    EbMemoryMapEntry          *app_memory_map;            // App Memory table
extern    uint32_t                  *app_memory_map_index;       // App Memory index
extern    uint64_t                  *total_app_memory;          // App Memory malloc'd

extern    EbMemoryMapEntry          *memory_map;               // library Memory table
extern    uint32_t                  *memory_map_index;          // library memory index
extern    uint64_t                  *total_lib_memory;          // library Memory malloc'd

extern    uint32_t                   lib_malloc_count;
extern    uint32_t                   lib_thread_count;
extern    uint32_t                   lib_semaphore_count;
extern    uint32_t                   lib_mutex_count;

extern    uint32_t                   app_malloc_count;

#define ALVALUE 64

#define EB_ADD_APP_MEM(pointer, size, pointer_class, count, release, return_type) \
    do { \
        if (!pointer) return return_type; \
        if (*(app_memory_map_index) >= MAX_APP_NUM_PTR) { \
            printf("Malloc has failed due to insuffucient resources"); \
            release(pointer); \
            return return_type; \
        } \
        app_memory_map[*(app_memory_map_index)].ptr_type = pointer_class; \
        app_memory_map[(*(app_memory_map_index))++].ptr = pointer; \
        *total_app_memory += (size + 7) / 8; \
        count++; \
    } while (0)

#define EB_APP_MALLOC(type, pointer, n_elements, pointer_class, return_type) \
    pointer = (type)malloc(n_elements); \
    EB_ADD_APP_MEM(pointer, n_elements, pointer_class, app_malloc_count, return_type);


#define EB_APP_MALLOC_NR(type, pointer, n_elements, pointer_class,return_type) \
    pointer = (type)malloc(n_elements); \
    EB_ADD_APP_MEM(pointer, n_elements, pointer_class, app_malloc_count, return_type);

#define ALVALUE 64

#define EB_CREATE_SEMAPHORE(pointer, initial_count, max_count) \
    do { \
        pointer = eb_create_semaphore(initial_count, max_count); \
        EB_ADD_MEM(pointer, 1, EB_SEMAPHORE); \
    }while (0)

#define EB_DESTROY_SEMAPHORE(pointer) \
    do { \
        if (pointer) { \
            eb_destroy_semaphore(pointer); \
            EB_REMOVE_MEM_ENTRY(pointer, EB_SEMAPHORE); \
            pointer = NULL; \
        } \
    }while (0)

#define EB_CREATE_MUTEX(pointer) \
    do { \
        pointer = eb_create_mutex(); \
        EB_ADD_MEM(pointer, 1, EB_MUTEX); \
    } while (0)

#define EB_DESTROY_MUTEX(pointer) \
    do { \
        if (pointer) { \
            eb_destroy_mutex(pointer); \
            EB_REMOVE_MEM_ENTRY(pointer, EB_MUTEX); \
            pointer = NULL; \
        } \
    } while (0)


#define EB_MEMORY() \
printf("Total Number of Mallocs in Library: %d\n", lib_malloc_count); \
printf("Total Number of Threads in Library: %d\n", lib_thread_count); \
printf("Total Number of Semaphore in Library: %d\n", lib_semaphore_count); \
printf("Total Number of Mutex in Library: %d\n", lib_mutex_count); \
printf("Total Library Memory: %.2lf KB\n\n",*total_lib_memory/(double)1024);

#define EB_APP_MEMORY() \
printf("Total Number of Mallocs in App: %d\n", app_malloc_count); \
printf("Total App Memory: %.2lf KB\n\n",*total_app_memory/(double)1024);

#define RSIZE_MAX_MEM      ( 256UL << 20 )     /* 256MB */

#define EXPORT_SYMBOL(sym)

#ifndef _ERRNO_T_DEFINED
#define _ERRNO_T_DEFINED
typedef int32_t errno_t;
#endif  /* _ERRNO_T_DEFINED */

extern void
    eb_memcpy(void  *dst_ptr, void  *src_ptr, size_t size);

#define EB_MEMCPY(dst, src, size) \
    eb_memcpy(dst, src, size)

#define EB_MEMSET(dst, val, count) \
memset(dst, val, count)

//#ifdef __cplusplus
//}
//#endif // __cplusplus

/**************************************
* Callback Functions
**************************************/
typedef struct EbCallback
{
EbPtr appPrivateData;
EbPtr handle;
void(*ErrorHandler)(
    EbPtr handle,
    uint32_t errorCode);
} EbCallback;

// DEBUG MACROS
#define LIB_PRINTF_ENABLE                1

#if LIB_PRINTF_ENABLE
#define SVT_LOG printf
#else
#if _MSC_VER
#define SVT_LOG(s, ...) printf("")
#else
#define SVT_LOG(s, ...) printf("",##__VA_ARGS__)
#endif
#endif

// Common Macros
#define UNUSED(x) (void)(x)

//***Profile, tier, level***
#define TOTAL_LEVEL_COUNT                           13

//***Encoding Parameters***
#define MAX_PICTURE_WIDTH_SIZE                      4672u
#define MAX_PICTURE_HEIGHT_SIZE                     2560u
#define MAX_PICTURE_WIDTH_SIZE_CH                   2336u
#define MAX_PICTURE_HEIGHT_SIZE_CH                  1280u
#define INTERNAL_BIT_DEPTH                          8 // to be modified
#define MAX_SAMPLE_VALUE                            ((1 << INTERNAL_BIT_DEPTH) - 1)
#define MAX_SAMPLE_VALUE_10BIT                      0x3FF
#define BLOCK_SIZE_64                                64u
#define LOG2F_MAX_LCU_SIZE                          6u
#define LOG2_64_SIZE                                6 // log2(BLOCK_SIZE_64)
#define MAX_LEVEL_COUNT                             5 // log2(BLOCK_SIZE_64) - log2(MIN_BLOCK_SIZE)
#define MAX_TU_DEPTH                                2
#define LOG_MIN_BLOCK_SIZE                             3
#define MIN_BLOCK_SIZE                                 (1 << LOG_MIN_BLOCK_SIZE)
#define LOG_MIN_PU_SIZE                             2
#define MIN_PU_SIZE                                 (1 << LOG_MIN_PU_SIZE)
#define MAX_NUM_OF_PU_PER_CU                        1
#define MAX_NUM_OF_REF_PIC_LIST                     2
#define MAX_NUM_OF_PART_SIZE                        8
#define EB_MAX_LCU_DEPTH                            (((BLOCK_SIZE_64 / MIN_BLOCK_SIZE) == 1) ? 1 : \
                                                    ((BLOCK_SIZE_64 / MIN_BLOCK_SIZE) == 2) ? 2 : \
                                                    ((BLOCK_SIZE_64 / MIN_BLOCK_SIZE) == 4) ? 3 : \
                                                    ((BLOCK_SIZE_64 / MIN_BLOCK_SIZE) == 8) ? 4 : \
                                                    ((BLOCK_SIZE_64 / MIN_BLOCK_SIZE) == 16) ? 5 : \
                                                    ((BLOCK_SIZE_64 / MIN_BLOCK_SIZE) == 32) ? 6 : 7)
#define MIN_CU_BLK_COUNT                            ((BLOCK_SIZE_64 / MIN_BLOCK_SIZE) * (BLOCK_SIZE_64 / MIN_BLOCK_SIZE))
#define MAX_NUM_OF_TU_PER_CU                        21
#define MIN_NUM_OF_TU_PER_CU                        5
#define MAX_LCU_ROWS                                ((MAX_PICTURE_HEIGHT_SIZE) / (BLOCK_SIZE_64))

#define MAX_NUMBER_OF_TREEBLOCKS_PER_PICTURE       ((MAX_PICTURE_WIDTH_SIZE + BLOCK_SIZE_64 - 1) / BLOCK_SIZE_64) * \
                                                ((MAX_PICTURE_HEIGHT_SIZE + BLOCK_SIZE_64 - 1) / BLOCK_SIZE_64)

//***Prediction Structure***
#define REF_LIST_MAX_DEPTH                          4 // NM - To be specified
#define MAX_TEMPORAL_LAYERS                         6
#define MAX_HIERARCHICAL_LEVEL                      6
#define MAX_REF_IDX                                 4
#define INVALID_POC                                 (((uint32_t) (~0)) - (((uint32_t) (~0)) >> 1))
#define MAX_ELAPSED_IDR_COUNT                       1024

typedef enum DownSamplingMethod
{
    ME_FILTERED_DOWNSAMPLED  = 0,
    ME_DECIMATED_DOWNSAMPLED = 1
} DownSamplingMethod;

//***Segments***
#define EB_SEGMENT_MIN_COUNT                        1
#define EB_SEGMENT_MAX_COUNT                        64
#if !MFMV_SUPPORT // SVT-HEVC TMVP code
//***TMVP***
#define LOG_MV_COMPRESS_UNIT_SIZE                   4
#define MAX_TMVP_CAND_PER_LCU                       (BLOCK_SIZE_64 >> LOG_MV_COMPRESS_UNIT_SIZE)*(BLOCK_SIZE_64 >> LOG_MV_COMPRESS_UNIT_SIZE)

//***MV Merge***
#define MAX_NUM_OF_MV_MERGE_CANDIDATE               5

//***AMVP***
#define MAX_NUM_OF_AMVP_CANDIDATES                  2

//***Mode Decision Candidate List***
#define MAX_MODE_DECISION_CATEGORY_NUM              6
#define LOG_MAX_AMVP_MODE_DECISION_CANDIDATE_NUM    2
#define MAX_AMVP_MODE_DECISION_CANDIDATE_NUM        (1 << LOG_MAX_AMVP_MODE_DECISION_CANDIDATE_NUM)
#endif
#define CU_MAX_COUNT                                85

#define EB_EVENT_MAX_COUNT                          20

#define MAX_INTRA_REFERENCE_SAMPLES                 (BLOCK_SIZE_64 << 2) + 1

#define MAX_INTRA_MODES                             35

#define _MVXT(mv) ( (int16_t)((mv) &  0xFFFF) )
#define _MVYT(mv) ( (int16_t)((mv) >> 16    ) )

//***MCP***
#define MaxChromaFilterTag          4
#define MaxVerticalLumaFliterTag    8
#define MaxHorizontalLumaFliterTag  8

#define MCPXPaddingOffset           16                                    // to be modified
#define MCPYPaddingOffset           16                                    // to be modified

#define InternalBitDepth            8                                     // to be modified
#define MAX_Sample_Value            ((1 << InternalBitDepth) - 1)
#define IF_Shift                    6                                     // to be modified
#define IF_Prec                     14                                    // to be modified
#define IF_Negative_Offset          (IF_Prec - 1)                         // to be modified
#define InternalBitDepthIncrement   (InternalBitDepth - 8)

#define MIN_QP_VALUE                     0
#define MAX_QP_VALUE                    63
#define MAX_CHROMA_MAP_QP_VALUE         63

//***Transforms***
#define TRANSFORMS_LUMA_FLAG        0
#define TRANSFORMS_CHROMA_FLAG      1
#define TRANSFORMS_COLOR_LEN        2
#define TRANSFORMS_LUMA_MASK        (1 << TRANSFORMS_LUMA_FLAG)
#define TRANSFORMS_CHROMA_MASK      (1 << TRANSFORMS_CHROMA_FLAG)
#define TRANSFORMS_FULL_MASK        ((1 << TRANSFORMS_LUMA_FLAG) | (1 << TRANSFORMS_CHROMA_FLAG))

#define TRANSFORMS_SIZE_32_FLAG     0
#define TRANSFORMS_SIZE_16_FLAG     1
#define TRANSFORMS_SIZE_8_FLAG      2
#define TRANSFORMS_SIZE_4_FLAG      3
#define TRANSFORMS_SIZE_LEN         4
#define TRANSFORM_MAX_SIZE          64
#define TRANSFORM_MIN_SIZE          4

#define QP_BD_OFFSET           12 //2x(bit_depth-8) 12 for 10 bit case
#define BIT_INCREMENT_10BIT    2
#define BIT_INCREMENT_8BIT     0

#define TRANS_BIT_INCREMENT    0
#define QUANT_IQUANT_SHIFT     20 // Q(QP%6) * IQ(QP%6) = 2^20
#define QUANT_SHIFT            14 // Q(4) = 2^14
#define SCALE_BITS             15 // Inherited from TMuC, pressumably for fractional bit estimates in RDOQ
#define MAX_TR_DYNAMIC_RANGE   15 // Maximum transform dynamic range (excluding sign bit)
#define MAX_POS_16BIT_NUM      32767
#define MIN_NEG_16BIT_NUM      -32768
#define QUANT_OFFSET_I         171
#define QUANT_OFFSET_P         85
#define LOW_LCU_VARIANCE        10
#define MEDIUM_LCU_VARIANCE        50

/*********************************************************
* used for the first time, but not the last time interpolation filter
*********************************************************/
#define Shift1       InternalBitDepthIncrement
#define MinusOffset1 (1 << (IF_Negative_Offset + InternalBitDepthIncrement))
#if (InternalBitDepthIncrement == 0)
#define ChromaMinusOffset1 0
#else
#define ChromaMinusOffset1 MinusOffset1
#endif

/*********************************************************
* used for neither the first time nor the last time interpolation filter
*********************************************************/
#define Shift2       IF_Shift

/*********************************************************
* used for the first time, and also the last time interpolation filter
*********************************************************/
#define Shift3       IF_Shift
#define Offset3      (1<<(Shift3-1))

/*********************************************************
* used for not the first time, but the last time interpolation filter
*********************************************************/
#define Shift4       (IF_Shift + IF_Shift - InternalBitDepthIncrement)
#define Offset4      ((1 << (IF_Shift + IF_Negative_Offset)) + (1 << (Shift4 - 1)))
#if (InternalBitDepthIncrement == 0)
#define ChromaOffset4 (1 << (Shift4 - 1))
#else
#define ChromaOffset4 Offset4
#endif

/*********************************************************
* used for weighted sample prediction
*********************************************************/
#define Shift5       (IF_Shift - InternalBitDepthIncrement + 1)
#define Offset5      ((1 << (Shift5 - 1)) + (1 << (IF_Negative_Offset + 1)))
#if (InternalBitDepthIncrement == 0)
#define ChromaOffset5 (1 << (Shift5 - 1))
#else
#define ChromaOffset5 Offset5
#endif

/*********************************************************
* used for biPredCopy()
*********************************************************/
#define Shift6       (IF_Shift - InternalBitDepthIncrement)
#define MinusOffset6 (1 << IF_Negative_Offset)
#if (InternalBitDepthIncrement == 0)
#define ChromaMinusOffset6 0
#else
#define ChromaMinusOffset6 MinusOffset6
#endif

/*********************************************************
* 10bit case
*********************************************************/

#define  SHIFT1D_10BIT      6
#define  OFFSET1D_10BIT     32

#define  SHIFT2D1_10BIT     2
#define  OFFSET2D1_10BIT    (-32768)

#define  SHIFT2D2_10BIT     10
#define  OFFSET2D2_10BIT    524800

//BIPRED
#define  BI_SHIFT_10BIT         4
#define  BI_OFFSET_10BIT        8192//2^(14-1)

#define  BI_AVG_SHIFT_10BIT     5
#define  BI_AVG_OFFSET_10BIT    16400

#define  BI_SHIFT2D2_10BIT      6
#define  BI_OFFSET2D2_10BIT     0

// Noise detection
#define  NOISE_VARIANCE_TH                390

#define  EbPicnoiseClass    uint8_t
#define  PIC_NOISE_CLASS_INV  0 //not computed
#define  PIC_NOISE_CLASS_1    1 //No Noise
#define  PIC_NOISE_CLASS_2    2
#define  PIC_NOISE_CLASS_3    3
#define  PIC_NOISE_CLASS_3_1  4
#define  PIC_NOISE_CLASS_4    5
#define  PIC_NOISE_CLASS_5    6
#define  PIC_NOISE_CLASS_6    7
#define  PIC_NOISE_CLASS_7    8
#define  PIC_NOISE_CLASS_8    9
#define  PIC_NOISE_CLASS_9    10
#define  PIC_NOISE_CLASS_10   11 //Extreme Noise

// Intrinisc
#define INTRINSIC_SSE2                                1

// Enhance background macros for decimated 64x64
#define BEA_CLASS_0_0_DEC_TH 16 * 16    // 16x16 block size * 1
#define BEA_CLASS_0_DEC_TH     16 * 16 * 2    // 16x16 block size * 2
#define BEA_CLASS_1_DEC_TH     16 * 16 * 4    // 16x16 block size * 4
#define BEA_CLASS_2_DEC_TH     16 * 16 * 8    // 16x16 block size * 8

// Enhance background macros
#define BEA_CLASS_0_0_TH 8 * 8        // 8x8 block size * 1

#define BEA_CLASS_0_TH    8 * 8 * 2    // 8x8 block size * 2
#define BEA_CLASS_1_TH    8 * 8 * 4    // 8x8 block size * 4
#define BEA_CLASS_2_TH    8 * 8 * 8    // 8x8 block size * 8

#define UNCOVERED_AREA_ZZ_TH 4 * 4 * 14

#define BEA_CLASS_0_ZZ_COST     0
#define BEA_CLASS_0_1_ZZ_COST     3

#define BEA_CLASS_1_ZZ_COST    10
#define BEA_CLASS_2_ZZ_COST    20
#define BEA_CLASS_3_ZZ_COST    30
#define INVALID_ZZ_COST    (uint8_t) ~0

#define PM_NON_MOVING_INDEX_TH 23

#define QP_OFFSET_LCU_SCORE_0    0
#define QP_OFFSET_LCU_SCORE_1    50
#define QP_OFFSET_LCU_SCORE_2    100
#define UNCOVERED_AREA_ZZ_COST_TH 8
#define BEA_MIN_DELTA_QP_T00 1
#define BEA_MIN_DELTA_QP_T0  3
#define BEA_MIN_DELTA_QP_T1  5
#define BEA_MIN_DELTA_QP_T2  5
#define BEA_DISTANSE_RATIO_T0 900
#define BEA_DISTANSE_RATIO_T1 600
#define ACTIVE_PICTURE_ZZ_COST_TH 29

#define BEA_MAX_DELTA_QP 1

#define FAILING_MOTION_DELTA_QP            -5
#define FAILING_MOTION_VAR_THRSLHD        50
static const uint8_t intra_area_th_class_1[MAX_HIERARCHICAL_LEVEL][MAX_TEMPORAL_LAYERS] = { // [Highest Temporal Layer] [Temporal Layer Index]
    { 20 },
    { 30, 20 },
    { 40, 30, 20 },
    { 50, 40, 30, 20 },
    { 50, 40, 30, 20, 10 },
    { 50, 40, 30, 20, 10, 10 }
};

#define NON_MOVING_SCORE_0     0
#define NON_MOVING_SCORE_1    10
#define NON_MOVING_SCORE_2    20
#define NON_MOVING_SCORE_3    30
#define INVALID_NON_MOVING_SCORE (uint8_t) ~0

// Picture split into regions for analysis (SCD, Dynamic GOP)
#define CLASS_SUB_0_REGION_SPLIT_PER_WIDTH    1
#define CLASS_SUB_0_REGION_SPLIT_PER_HEIGHT    1

#define CLASS_1_REGION_SPLIT_PER_WIDTH        2
#define CLASS_1_REGION_SPLIT_PER_HEIGHT        2

#define HIGHER_THAN_CLASS_1_REGION_SPLIT_PER_WIDTH        4
#define HIGHER_THAN_CLASS_1_REGION_SPLIT_PER_HEIGHT        4

// Dynamic GOP activity TH - to tune

#define DYNAMIC_GOP_SUB_1080P_L6_VS_L5_COST_TH        11
#define DYNAMIC_GOP_SUB_1080P_L5_VS_L4_COST_TH        19
#define DYNAMIC_GOP_SUB_1080P_L4_VS_L3_COST_TH        30    // No L4_VS_L3 - 25 is the TH after 1st round of tuning

#define DYNAMIC_GOP_ABOVE_1080P_L6_VS_L5_COST_TH    15//25//5//
#define DYNAMIC_GOP_ABOVE_1080P_L5_VS_L4_COST_TH    25//28//9//
#define DYNAMIC_GOP_ABOVE_1080P_L4_VS_L3_COST_TH    30    // No L4_VS_L3 - 28 is the TH after 1st round of tuning
#define DYNAMIC_GOP_SUB_480P_L6_VS_L5_COST_TH        9

#define SB_COMPLEXITY_NON_MOVING_INDEX_TH_0 30
#define SB_COMPLEXITY_NON_MOVING_INDEX_TH_1 29
#define SB_COMPLEXITY_NON_MOVING_INDEX_TH_2 23

#define GRADUAL_LUMINOSITY_CHANGE_TH                        3
#define FADED_LCU_PERCENTAGE_TH                             10
#define FADED_PICTURES_TH                                   15
#define CLASS_SUB_0_PICTURE_ACTIVITY_REGIONS_TH             1
#define CLASS_1_SIZE_PICTURE_ACTIVITY_REGIONS_TH            2
#define HIGHER_THAN_CLASS_1_PICTURE_ACTIVITY_REGIONS_TH     8

#define IS_COMPLEX_LCU_VARIANCE_TH                          100
#define IS_COMPLEX_LCU_FLAT_VARIANCE_TH                     10
#define IS_COMPLEX_LCU_VARIANCE_DEVIATION_TH                13
#define IS_COMPLEX_LCU_ZZ_SAD_FACTOR_TH                     25

#define MAX_SUPPORTED_SEGMENTS                            7
#define NUM_QPS                                           52

// The EbAuraStatus type is used to describe the aura status
#define EbAuraStatus       uint8_t
#define AURA_STATUS_0        0
#define AURA_STATUS_1        1
#define AURA_STATUS_2        2
#define AURA_STATUS_3        3
#define INVALID_AURA_STATUS  128

// Aura detection definitions
#define    AURA_4K_DISTORTION_TH    25
#define    AURA_4K_DISTORTION_TH_6L 20

// The EB_4L_PRED_ERROR_CLASS type is used to inform about the prediction error compared to 4L
#define EB_4L_PRED_ERROR_CLASS    uint8_t
#define PRED_ERROR_CLASS_0          0
#define PRED_ERROR_CLASS_1          1
#define INVALID_PRED_ERROR_CLASS    128

#define EbScdMode uint8_t
#define SCD_MODE_0  0     // SCD OFF
#define SCD_MODE_1   1     // Light SCD (histograms generation on the 1/16 decimated input)
#define SCD_MODE_2   2     // Full SCD

#define EbBlockMeanPrec uint8_t
#define BLOCK_MEAN_PREC_FULL 0
#define BLOCK_MEAN_PREC_SUB  1

#define EbPmMode uint8_t
#define PM_MODE_0  0     // 1-stage PM
#define PM_MODE_1  1     // 2-stage PM 4K
#define PM_MODE_2  2     // 2-stage PM Sub 4K

#define EB_ZZ_SAD_MODE uint8_t
#define ZZ_SAD_MODE_0  0        // ZZ SAD on Decimated resolution
#define ZZ_SAD_MODE_1  1        // ZZ SAD on Full resolution

#define EbPfMode uint8_t
#define PF_OFF  0
#define PF_N2   1
#define PF_N4   2
#define STAGE uint8_t
#if !MD_STAGING // renaming
#define MD_STAGE  0      // MD stage
#endif
#define ED_STAGE  1      // ENCDEC stage

#define EB_TRANS_COEFF_SHAPE uint8_t
#define DEFAULT_SHAPE 0
#define N2_SHAPE      1
#define N4_SHAPE      2
#define ONLY_DC_SHAPE 3

#define EB_CHROMA_LEVEL uint8_t
#define CHROMA_MODE_0  0 // Full chroma search @ MD
#define CHROMA_MODE_1  1 // Fast chroma search @ MD
#define CHROMA_MODE_2  2 // Chroma blind @ MD + CFL @ EP
#define CHROMA_MODE_3  3 // Chroma blind @ MD + no CFL @ EP

typedef enum EbSbComplexityStatus
{
    SB_COMPLEXITY_STATUS_0 = 0,
    SB_COMPLEXITY_STATUS_1 = 1,
    SB_COMPLEXITY_STATUS_2 = 2,
    SB_COMPLEXITY_STATUS_INVALID = (uint8_t)~0
} EbSbComplexityStatus;

typedef enum EbCleanUpMode
{
    CLEAN_UP_MODE_0 = 0,
    CLEAN_UP_MODE_1 = 1
} EbCleanUpMode;

typedef enum EbSaoMode
{
    SAO_MODE_0 = 0,
    SAO_MODE_1 = 1
} EbSaoMode;

typedef enum EbCu8x8Mode
{
    CU_8x8_MODE_0 = 0,  // Perform OIS, Full_Search, Fractional_Search & Bipred for CU_8x8
    CU_8x8_MODE_1 = 1   // Perform OIS and only Full_Search for CU_8x8
} EbCu8x8Mode;

typedef enum EbPictureDepthMode
{
    PIC_ALL_DEPTH_MODE          = 0, // ALL sq and nsq:  SB size -> 4x4
    PIC_ALL_C_DEPTH_MODE        = 1, // ALL sq and nsq with control :  SB size -> 4x4
    PIC_SQ_DEPTH_MODE           = 2, // ALL sq:  SB size -> 4x4
    PIC_SQ_NON4_DEPTH_MODE      = 3, // SQ:  SB size -> 8x8
    PIC_OPEN_LOOP_DEPTH_MODE = 4, // Early Inter Depth Decision:  SB size -> 8x8
    PIC_SB_SWITCH_DEPTH_MODE = 5  // Adaptive Depth Partitioning
} EbPictureDepthMode;

#define EB_SB_DEPTH_MODE              uint8_t
#define SB_SQ_BLOCKS_DEPTH_MODE             1
#define SB_SQ_NON4_BLOCKS_DEPTH_MODE        2
#define SB_OPEN_LOOP_DEPTH_MODE             3
#define SB_FAST_OPEN_LOOP_DEPTH_MODE        4
#define SB_PRED_OPEN_LOOP_DEPTH_MODE        5

typedef enum EbIntrA4x4SearchMethod
{
    INTRA4x4_OFF = 0,
    INTRA4x4_INLINE_SEARCH = 1,
    INTRA4x4_REFINEMENT_SEARCH = 2,
} EbIntrA4x4SearchMethod;

static const int32_t global_motion_threshold[MAX_HIERARCHICAL_LEVEL][MAX_TEMPORAL_LAYERS] = { // [Highest Temporal Layer] [Temporal Layer Index]
    { 2 },
    { 4, 2 },
    { 8, 4, 2 },
    { 16, 8, 4, 2 },
    { 32, 16, 8, 4, 2 },    // Derived by analogy from 4-layer settings
    { 64, 32, 16, 8, 4, 2 }
};

static const int32_t hme_level_0_search_area_multiplier_x[MAX_HIERARCHICAL_LEVEL][MAX_TEMPORAL_LAYERS] = { // [Highest Temporal Layer] [Temporal Layer Index]
    { 100 },
    { 100, 100 },
    { 100, 100, 100 },
    { 200, 140, 100,  70 },
    { 350, 200, 100, 100, 100 },
    { 525, 350, 200, 100, 100, 100 }
};

static const int32_t hme_level_0_search_area_multiplier_y[MAX_HIERARCHICAL_LEVEL][MAX_TEMPORAL_LAYERS] = { // [Highest Temporal Layer] [Temporal Layer Index]
    { 100 },
    { 100, 100 },
    { 100, 100, 100 },
    { 200, 140, 100, 70 },
    { 350, 200, 100, 100, 100 },
    { 525, 350, 200, 100, 100, 100 }
};

typedef enum RasterScanCuIndex
{
    // 2Nx2N [85 partitions]
    RASTER_SCAN_CU_INDEX_64x64 = 0,
    RASTER_SCAN_CU_INDEX_32x32_0 = 1,
    RASTER_SCAN_CU_INDEX_32x32_1 = 2,
    RASTER_SCAN_CU_INDEX_32x32_2 = 3,
    RASTER_SCAN_CU_INDEX_32x32_3 = 4,
    RASTER_SCAN_CU_INDEX_16x16_0 = 5,
    RASTER_SCAN_CU_INDEX_16x16_1 = 6,
    RASTER_SCAN_CU_INDEX_16x16_2 = 7,
    RASTER_SCAN_CU_INDEX_16x16_3 = 8,
    RASTER_SCAN_CU_INDEX_16x16_4 = 9,
    RASTER_SCAN_CU_INDEX_16x16_5 = 10,
    RASTER_SCAN_CU_INDEX_16x16_6 = 11,
    RASTER_SCAN_CU_INDEX_16x16_7 = 12,
    RASTER_SCAN_CU_INDEX_16x16_8 = 13,
    RASTER_SCAN_CU_INDEX_16x16_9 = 14,
    RASTER_SCAN_CU_INDEX_16x16_10 = 15,
    RASTER_SCAN_CU_INDEX_16x16_11 = 16,
    RASTER_SCAN_CU_INDEX_16x16_12 = 17,
    RASTER_SCAN_CU_INDEX_16x16_13 = 18,
    RASTER_SCAN_CU_INDEX_16x16_14 = 19,
    RASTER_SCAN_CU_INDEX_16x16_15 = 20,
    RASTER_SCAN_CU_INDEX_8x8_0 = 21,
    RASTER_SCAN_CU_INDEX_8x8_1 = 22,
    RASTER_SCAN_CU_INDEX_8x8_2 = 23,
    RASTER_SCAN_CU_INDEX_8x8_3 = 24,
    RASTER_SCAN_CU_INDEX_8x8_4 = 25,
    RASTER_SCAN_CU_INDEX_8x8_5 = 26,
    RASTER_SCAN_CU_INDEX_8x8_6 = 27,
    RASTER_SCAN_CU_INDEX_8x8_7 = 28,
    RASTER_SCAN_CU_INDEX_8x8_8 = 29,
    RASTER_SCAN_CU_INDEX_8x8_9 = 30,
    RASTER_SCAN_CU_INDEX_8x8_10 = 31,
    RASTER_SCAN_CU_INDEX_8x8_11 = 32,
    RASTER_SCAN_CU_INDEX_8x8_12 = 33,
    RASTER_SCAN_CU_INDEX_8x8_13 = 34,
    RASTER_SCAN_CU_INDEX_8x8_14 = 35,
    RASTER_SCAN_CU_INDEX_8x8_15 = 36,
    RASTER_SCAN_CU_INDEX_8x8_16 = 37,
    RASTER_SCAN_CU_INDEX_8x8_17 = 38,
    RASTER_SCAN_CU_INDEX_8x8_18 = 39,
    RASTER_SCAN_CU_INDEX_8x8_19 = 40,
    RASTER_SCAN_CU_INDEX_8x8_20 = 41,
    RASTER_SCAN_CU_INDEX_8x8_21 = 42,
    RASTER_SCAN_CU_INDEX_8x8_22 = 43,
    RASTER_SCAN_CU_INDEX_8x8_23 = 44,
    RASTER_SCAN_CU_INDEX_8x8_24 = 45,
    RASTER_SCAN_CU_INDEX_8x8_25 = 46,
    RASTER_SCAN_CU_INDEX_8x8_26 = 47,
    RASTER_SCAN_CU_INDEX_8x8_27 = 48,
    RASTER_SCAN_CU_INDEX_8x8_28 = 49,
    RASTER_SCAN_CU_INDEX_8x8_29 = 50,
    RASTER_SCAN_CU_INDEX_8x8_30 = 51,
    RASTER_SCAN_CU_INDEX_8x8_31 = 52,
    RASTER_SCAN_CU_INDEX_8x8_32 = 53,
    RASTER_SCAN_CU_INDEX_8x8_33 = 54,
    RASTER_SCAN_CU_INDEX_8x8_34 = 55,
    RASTER_SCAN_CU_INDEX_8x8_35 = 56,
    RASTER_SCAN_CU_INDEX_8x8_36 = 57,
    RASTER_SCAN_CU_INDEX_8x8_37 = 58,
    RASTER_SCAN_CU_INDEX_8x8_38 = 59,
    RASTER_SCAN_CU_INDEX_8x8_39 = 60,
    RASTER_SCAN_CU_INDEX_8x8_40 = 61,
    RASTER_SCAN_CU_INDEX_8x8_41 = 62,
    RASTER_SCAN_CU_INDEX_8x8_42 = 63,
    RASTER_SCAN_CU_INDEX_8x8_43 = 64,
    RASTER_SCAN_CU_INDEX_8x8_44 = 65,
    RASTER_SCAN_CU_INDEX_8x8_45 = 66,
    RASTER_SCAN_CU_INDEX_8x8_46 = 67,
    RASTER_SCAN_CU_INDEX_8x8_47 = 68,
    RASTER_SCAN_CU_INDEX_8x8_48 = 69,
    RASTER_SCAN_CU_INDEX_8x8_49 = 70,
    RASTER_SCAN_CU_INDEX_8x8_50 = 71,
    RASTER_SCAN_CU_INDEX_8x8_51 = 72,
    RASTER_SCAN_CU_INDEX_8x8_52 = 73,
    RASTER_SCAN_CU_INDEX_8x8_53 = 74,
    RASTER_SCAN_CU_INDEX_8x8_54 = 75,
    RASTER_SCAN_CU_INDEX_8x8_55 = 76,
    RASTER_SCAN_CU_INDEX_8x8_56 = 77,
    RASTER_SCAN_CU_INDEX_8x8_57 = 78,
    RASTER_SCAN_CU_INDEX_8x8_58 = 79,
    RASTER_SCAN_CU_INDEX_8x8_59 = 80,
    RASTER_SCAN_CU_INDEX_8x8_60 = 81,
    RASTER_SCAN_CU_INDEX_8x8_61 = 82,
    RASTER_SCAN_CU_INDEX_8x8_62 = 83,
    RASTER_SCAN_CU_INDEX_8x8_63 = 84
} RasterScanCuIndex;

static const uint32_t raster_scan_cu_x[CU_MAX_COUNT] =
{
    0,
    0, 32,
    0, 32,
    0, 16, 32, 48,
    0, 16, 32, 48,
    0, 16, 32, 48,
    0, 16, 32, 48,
    0, 8, 16, 24, 32, 40, 48, 56,
    0, 8, 16, 24, 32, 40, 48, 56,
    0, 8, 16, 24, 32, 40, 48, 56,
    0, 8, 16, 24, 32, 40, 48, 56,
    0, 8, 16, 24, 32, 40, 48, 56,
    0, 8, 16, 24, 32, 40, 48, 56,
    0, 8, 16, 24, 32, 40, 48, 56,
    0, 8, 16, 24, 32, 40, 48, 56
};

static const uint32_t raster_scan_cu_y[CU_MAX_COUNT] =
{
    0,
    0, 0,
    32, 32,
    0, 0, 0, 0,
    16, 16, 16, 16,
    32, 32, 32, 32,
    48, 48, 48, 48,
    0, 0, 0, 0, 0, 0, 0, 0,
    8, 8, 8, 8, 8, 8, 8, 8,
    16, 16, 16, 16, 16, 16, 16, 16,
    24, 24, 24, 24, 24, 24, 24, 24,
    32, 32, 32, 32, 32, 32, 32, 32,
    40, 40, 40, 40, 40, 40, 40, 40,
    48, 48, 48, 48, 48, 48, 48, 48,
    56, 56, 56, 56, 56, 56, 56, 56
};

static const uint32_t raster_scan_cu_size[CU_MAX_COUNT] =
{   64,
    32, 32,
    32, 32,
    16, 16, 16, 16,
    16, 16, 16, 16,
    16, 16, 16, 16,
    16, 16, 16, 16,
    8, 8, 8, 8, 8, 8, 8, 8,
    8, 8, 8, 8, 8, 8, 8, 8,
    8, 8, 8, 8, 8, 8, 8, 8,
    8, 8, 8, 8, 8, 8, 8, 8,
    8, 8, 8, 8, 8, 8, 8, 8,
    8, 8, 8, 8, 8, 8, 8, 8,
    8, 8, 8, 8, 8, 8, 8, 8,
    8, 8, 8, 8, 8, 8, 8, 8
};

static const uint32_t RASTER_SCAN_CU_DEPTH[CU_MAX_COUNT] =
{   0,
    1, 1,
    1, 1,
    2, 2, 2, 2,
    2, 2, 2, 2,
    2, 2, 2, 2,
    2, 2, 2, 2,
    3, 3, 3, 3, 3, 3, 3, 3,
    3, 3, 3, 3, 3, 3, 3, 3,
    3, 3, 3, 3, 3, 3, 3, 3,
    3, 3, 3, 3, 3, 3, 3, 3,
    3, 3, 3, 3, 3, 3, 3, 3,
    3, 3, 3, 3, 3, 3, 3, 3,
    3, 3, 3, 3, 3, 3, 3, 3,
    3, 3, 3, 3, 3, 3, 3, 3
};

static const uint32_t raster_scan_to_md_scan[CU_MAX_COUNT] =
{
    0,
    1, 22,
    43, 64,
    2, 7, 23, 28,
    12, 17, 33, 38,
    44, 49, 65, 70,
    54, 59, 75, 80,
    3, 4, 8, 9, 24, 25, 29, 30,
    5, 6, 10, 11, 26, 27, 31, 32,
    13, 14, 18, 19, 34, 35, 39, 40,
    15, 16, 20, 21, 36, 37, 41, 42,
    45, 46, 50, 51, 66, 67, 71, 72,
    47, 48, 52, 53, 68, 69, 73, 74,
    55, 56, 60, 61, 76, 77, 81, 82,
    57, 58, 62, 63, 78, 79, 83, 84
};

static const uint32_t ParentBlockIndex[85] = { 0, 0, 0, 2, 2, 2, 2, 0, 7, 7, 7, 7, 0, 12, 12, 12, 12, 0, 17, 17, 17, 17, 0, 0,
    23, 23, 23, 23, 0, 28, 28, 28, 28, 0, 33, 33, 33, 33, 0, 38, 38, 38, 38, 0, 0,
    44, 44, 44, 44, 0, 49, 49, 49, 49, 0, 54, 54, 54, 54, 0, 59, 59, 59, 59, 0, 0,
    65, 65, 65, 65, 0, 70, 70, 70, 70, 0, 75, 75, 75, 75, 0, 80, 80, 80, 80 };

static const uint32_t md_scan_to_raster_scan[CU_MAX_COUNT] =
{
    0,
    1,
    5, 21, 22, 29, 30,
    6, 23, 24, 31, 32,
    9, 37, 38, 45, 46,
    10, 39, 40, 47, 48,
    2,
    7, 25, 26, 33, 34,
    8, 27, 28, 35, 36,
    11, 41, 42, 49, 50,
    12, 43, 44, 51, 52,
    3,
    13, 53, 54, 61, 62,
    14, 55, 56, 63, 64,
    17, 69, 70, 77, 78,
    18, 71, 72, 79, 80,
    4,
    15, 57, 58, 65, 66,
    16, 59, 60, 67, 68,
    19, 73, 74, 81, 82,
    20, 75, 76, 83, 84
};

static const uint32_t raster_scan_cu_parent_index[CU_MAX_COUNT] =
{   0,
    0, 0,
    0, 0,
    1, 1, 2, 2,
    1, 1, 2, 2,
    3, 3, 4, 4,
    3, 3, 4, 4,
    5, 5, 6, 6, 7, 7, 8, 8,
    5, 5, 6, 6, 7, 7, 8, 8,
    9, 9, 10, 10, 11, 11, 12, 12,
    9, 9, 10, 10, 11, 11, 12, 12,
    13, 13, 14, 14, 15, 15, 16, 16,
    13, 13, 14, 14, 15, 15, 16, 16,
    17, 17, 18, 18, 19, 19, 20, 20,
    17, 17, 18, 18, 19, 19, 20, 20
};

#define UNCOMPRESS_SAD(x) ( ((x) & 0x1FFF)<<(((x)>>13) & 7) )

static const uint32_t MD_SCAN_TO_OIS_32x32_SCAN[CU_MAX_COUNT] =
{
    /*0  */0,
    /*1  */0,
    /*2  */0,
    /*3  */0,
    /*4  */0,
    /*5  */0,
    /*6  */0,
    /*7  */0,
    /*8  */0,
    /*9  */0,
    /*10 */0,
    /*11 */0,
    /*12 */0,
    /*13 */0,
    /*14 */0,
    /*15 */0,
    /*16 */0,
    /*17 */0,
    /*18 */0,
    /*19 */0,
    /*20 */0,
    /*21 */0,
    /*22 */1,
    /*23 */1,
    /*24 */1,
    /*25 */1,
    /*26 */1,
    /*27 */1,
    /*28 */1,
    /*29 */1,
    /*30 */1,
    /*31 */1,
    /*32 */1,
    /*33 */1,
    /*34 */1,
    /*35 */1,
    /*36 */1,
    /*37 */1,
    /*38 */1,
    /*39 */1,
    /*40 */1,
    /*41 */1,
    /*42 */1,
    /*43 */2,
    /*44 */2,
    /*45 */2,
    /*46 */2,
    /*47 */2,
    /*48 */2,
    /*49 */2,
    /*50 */2,
    /*51 */2,
    /*52 */2,
    /*53 */2,
    /*54 */2,
    /*55 */2,
    /*56 */2,
    /*57 */2,
    /*58 */2,
    /*59 */2,
    /*60 */2,
    /*61 */2,
    /*62 */2,
    /*63 */2,
    /*64 */3,
    /*65 */3,
    /*66 */3,
    /*67 */3,
    /*68 */3,
    /*69 */3,
    /*70 */3,
    /*71 */3,
    /*72 */3,
    /*73 */3,
    /*74 */3,
    /*75 */3,
    /*76 */3,
    /*77 */3,
    /*78 */3,
    /*79 */3,
    /*80 */3,
    /*81 */3,
    /*82 */3,
    /*83 */3,
    /*84 */3,
};

#define SC_MAX_LEVEL 2 // 2 sets of HME/ME settings are used depending on the scene content mode

/******************************************************************************
                            ME/HME settings
*******************************************************************************/
#if HME_ME_TUNING
//     M0    M1    M2    M3    M4    M5    M6    M7    M8    M9    M10    M11    M12
static const uint8_t enable_hme_flag[SC_MAX_LEVEL][INPUT_SIZE_COUNT][MAX_SUPPORTED_MODES] = {
    {
        {   0,    0,    0,    0,    1,    1,    1,    1,    1,    1,    1,    1,    1 },      // INPUT_SIZE_576p_RANGE_OR_LOWER
        {   1,    1,    1,    1,    1,    1,    1,    1,    1,    1,    1,    1,    1 },      // INPUT_SIZE_720P_RANGE/INPUT_SIZE_1080i_RANGE
        {   1,    1,    1,    1,    1,    1,    1,    1,    1,    1,    1,    1,    1 },      // INPUT_SIZE_1080p_RANGE
        {   1,    1,    1,    1,    1,    1,    1,    1,    1,    1,    1,    1,    1 },      // INPUT_SIZE_4K_RANGE
    },{
        {   0,    0,    0,    0,    0,    1,    1,    1,    1,    1,    1,    1,    1 },      // INPUT_SIZE_576p_RANGE_OR_LOWER
        {   1,    1,    1,    1,    1,    1,    1,    1,    1,    1,    1,    1,    1 },      // INPUT_SIZE_720P_RANGE/INPUT_SIZE_1080i_RANGE
        {   1,    1,    1,    1,    1,    1,    1,    1,    1,    1,    1,    1,    1 },      // INPUT_SIZE_1080p_RANGE
        {   1,    1,    1,    1,    1,    1,    1,    1,    1,    1,    1,    1,    1 },      // INPUT_SIZE_4K_RANGE
    }
};
#endif
//     M0    M1    M2    M3    M4    M5    M6    M7    M8    M9    M10    M11    M12
static const uint8_t enable_hme_level0_flag[SC_MAX_LEVEL][INPUT_SIZE_COUNT][MAX_SUPPORTED_MODES] = {
    {
        {   1,    1,    1,    1,    1,    1,    1,    1,    1,    1,    1,    1,    1 },      // INPUT_SIZE_576p_RANGE_OR_LOWER
        {   1,    1,    1,    1,    1,    1,    1,    1,    1,    1,    1,    1,    1 },      // INPUT_SIZE_720P_RANGE/INPUT_SIZE_1080i_RANGE
        {   1,    1,    1,    1,    1,    1,    1,    1,    1,    1,    1,    1,    1 },      // INPUT_SIZE_1080p_RANGE
        {   1,    1,    1,    1,    1,    1,    1,    1,    1,    1,    1,    1,    1 },      // INPUT_SIZE_4K_RANGE
    },{
        {   1,    1,    1,    1,    1,    1,    1,    1,    1,    1,    1,    1,    1 },      // INPUT_SIZE_576p_RANGE_OR_LOWER
        {   1,    1,    1,    1,    1,    1,    1,    1,    1,    1,    1,    1,    1 },      // INPUT_SIZE_720P_RANGE/INPUT_SIZE_1080i_RANGE
        {   1,    1,    1,    1,    1,    1,    1,    1,    1,    1,    1,    1,    1 },      // INPUT_SIZE_1080p_RANGE
        {   1,    1,    1,    1,    1,    1,    1,    1,    1,    1,    1,    1,    1 },      // INPUT_SIZE_4K_RANGE
    }
};

static const uint16_t hme_level0_total_search_area_width[SC_MAX_LEVEL][INPUT_SIZE_COUNT][MAX_SUPPORTED_MODES] = {
    {
        {  48,   48,   48,   48,   48,   48,   48,   48,   48,   48,   48,   48,   48 },
#if HME_ME_TUNING // --
        {  96,  96,    96,   96,  112,   48,   48,   48,   48,   48,   48,   48,   48 },
        { 112,  128,  128,  128,  128,   48,   48,   48,   48,   48,   48,   48,   48 },
#else
        { 112,  112,  112,  112,  112,   48,   48,   48,   48,   48,   48,   48,   48 },
        { 128,  128,  128,  128,  128,   48,   48,   48,   48,   48,   48,   48,   48 },
#endif
        { 128,  128,  128,  128,  128,   96,   96,   96,   96,   96,   96,   96,   96 },
     } , {
        { 128,  128,  128,  128,  128,  128,  128,  128,  128,  128,  128,  128,  128 },
        { 128,  128,  128,  128,  128,  128,  128,  128,  128,  128,  128,  128,  128 },
        { 128,  128,  128,  128,  128,  128,  128,  128,  128,  128,  128,  128,  128 },
        { 128,  128,  128,  128,  128,  128,  128,  128,  128,  128,  128,  128,  128 }
    }
};

static const uint16_t hme_level0_search_area_in_width_array_left[SC_MAX_LEVEL][INPUT_SIZE_COUNT][MAX_SUPPORTED_MODES] = {
    {
        {  24,   24,   24,   24,   24,   24,   24,   24,   24,   24,   24,   24,   24 },
#if HME_ME_TUNING // --
        {  48,   48,   56,   56,   56,   24,   24,   24,   24,   24,   24,   24,   24 },
        {  64,   64,   64,   64,   64,   24,   24,   24,   24,   24,   24,   24,   24 },
#else
        {  56,   56,   56,   56,   56,   24,   24,   24,   24,   24,   24,   24,   24 },
        {  64,   64,   64,   64,   64,   24,   24,   24,   24,   24,   24,   24,   24 },
#endif
        {  64,   64,   64,   64,   64,   48,   48,   48,   48,   48,   48,   48,   48 }
    } , {
        {  64,   64,   64,   64,   64,   64,   64,   64,   64,   64,   64,   64,   64 },
        {  64,   64,   64,   64,   64,   64,   64,   64,   64,   64,   64,   64,   64 },
        {  64,   64,   64,   64,   64,   64,   64,   64,   64,   64,   64,   64,   64 },
        {  64,   64,   64,   64,   64,   64,   64,   64,   64,   64,   64,   64,   64 }
    }
};
static const uint16_t hme_level0_search_area_in_width_array_right[SC_MAX_LEVEL][INPUT_SIZE_COUNT][MAX_SUPPORTED_MODES] = {
    {
        {  24,   24,   24,   24,   24,   24,   24,   24,   24,   24,   24,   24,   24 },
        {  56,   56,   56,   56,   56,   24,   24,   24,   24,   24,   24,   24,   24 },
        {  64,   64,   64,   64,   64,   24,   24,   24,   24,   24,   24,   24,   24 },
        {  64,   64,   64,   64,   64,   48,   48,   48,   48,   48,   48,   48,   48 }
    } , {
        {  64,   64,   64,   64,   64,   64,   64,   64,   64,   64,   64,   64,   64 },
        {  64,   64,   64,   64,   64,   64,   64,   64,   64,   64,   64,   64,   64 },
        {  64,   64,   64,   64,   64,   64,   64,   64,   64,   64,   64,   64,   64 },
        {  64,   64,   64,   64,   64,   64,   64,   64,   64,   64,   64,   64,   64 }
    }
};
static const uint16_t hme_level0_total_search_area_height[SC_MAX_LEVEL][INPUT_SIZE_COUNT][MAX_SUPPORTED_MODES] = {
    {
        {  40,   40,   40,   40,   40,   24,   24,   24,   24,   24,   24,   24,   24 },
        {  64,   64,   64,   64,   64,   24,   24,   24,   24,   24,   24,   24,   24 },
        {  80,   80,   80,   80,   80,   24,   24,   24,   24,   24,   24,   24,   24 },
        {  80,   80,   80,   80,   80,   24,   24,   24,   24,   24,   24,   24,   24 }
    } , {
        {  80,   80,   80,   80,   80,   80,   80,   80,   80,   80,   80,   80,   80 },
        {  80,   80,   80,   80,   80,   80,   80,   80,   80,   80,   80,   80,   80 },
        {  80,   80,   80,   80,   80,   80,   80,   80,   80,   80,   80,   80,   80 },
        {  80,   80,   80,   80,   80,   80,   80,   80,   80,   80,   80,   80,   80 }
    }
};
static const uint16_t hme_level0_search_area_in_height_array_top[SC_MAX_LEVEL][INPUT_SIZE_COUNT][MAX_SUPPORTED_MODES] = {
    {
        {  20,   20,   20,   20,   20,   12,   12,   12,   12,   12,   12,   12,   12 },
        {  32,   32,   32,   32,   32,   12,   12,   12,   12,   12,   12,   12,   12 },
        {  40,   40,   40,   40,   40,   12,   12,   12,   12,   12,   12,   12,   12 },
        {  40,   40,   40,   40,   40,   12,   12,   12,   12,   12,   12,   12,   12 }
    } , {
        {  40,   40,   40,   40,   40,   40,   40,   40,   40,   40,   40,   40,   40 },
        {  40,   40,   40,   40,   40,   40,   40,   40,   40,   40,   40,   40,   40 },
        {  40,   40,   40,   40,   40,   40,   40,   40,   40,   40,   40,   40,   40 },
        {  40,   40,   40,   40,   40,   40,   40,   40,   40,   40,   40,   40,   40 }
    }
};
static const uint16_t hme_level0_search_area_in_height_array_bottom[SC_MAX_LEVEL][INPUT_SIZE_COUNT][MAX_SUPPORTED_MODES] = {
    {
        {  20,   20,   20,   20,   20,   12,   12,   12,   12,   12,   12,   12,   12 },
        {  32,   32,   32,   32,   32,   12,   12,   12,   12,   12,   12,   12,   12 },
        {  40,   40,   40,   40,   40,   12,   12,   12,   12,   12,   12,   12,   12 },
        {  40,   40,   40,   40,   40,   12,   12,   12,   12,   12,   12,   12,   12 }
    }, {
        {  40,   40,   40,   40,   40,   40,   40,   40,   40,   40,   40,   40,   40 },
        {  40,   40,   40,   40,   40,   40,   40,   40,   40,   40,   40,   40,   40 },
        {  40,   40,   40,   40,   40,   40,   40,   40,   40,   40,   40,   40,   40 },
        {  40,   40,   40,   40,   40,   40,   40,   40,   40,   40,   40,   40,   40 }
    }
};

// HME LEVEL 1
   //      M0    M1    M2    M3    M4    M5    M6    M7    M8    M9    M10    M11    M12
static const uint8_t enable_hme_level1_flag[SC_MAX_LEVEL][INPUT_SIZE_COUNT][MAX_SUPPORTED_MODES] = {
    {
        {   1,    1,    1,    1,    1,    1,    1,    1,    1,    0,    0,     0,    0 },      // INPUT_SIZE_576p_RANGE_OR_LOWER
        {   1,    1,    1,    1,    1,    1,    1,    1,    1,    0,    0,     0,    0 },      // INPUT_SIZE_720P_RANGE/INPUT_SIZE_1080i_RANGE
        {   1,    1,    1,    1,    1,    1,    1,    1,    1,    0,    0,     0,    0 },      // INPUT_SIZE_1080p_RANGE
        {   1,    1,    1,    1,    1,    1,    1,    1,    1,    0,    0,     0,    0 }       // INPUT_SIZE_4K_RANGE
    }, {
        {   1,    1,    0,    0,    0,    0,    0,    0,    1,    0,    0,     0,    0 },      // INPUT_SIZE_576p_RANGE_OR_LOWER
        {   1,    1,    0,    0,    0,    0,    0,    0,    1,    0,    0,     0,    0 },      // INPUT_SIZE_720P_RANGE/INPUT_SIZE_1080i_RANGE
        {   1,    1,    0,    0,    0,    0,    0,    0,    1,    0,    0,     0,    0 },      // INPUT_SIZE_1080p_RANGE
        {   1,    1,    0,    0,    0,    0,    0,    0,    1,    0,    0,     0,    0 }       // INPUT_SIZE_4K_RANGE
    }
};
static const uint16_t hme_level1_search_area_in_width_array_left[SC_MAX_LEVEL][INPUT_SIZE_COUNT][MAX_SUPPORTED_MODES] = {
    {
        {  16,   16,   16,   16,   16,    8,    8,    8,    8,    8,    8,    8,     8 },
        {  16,   16,   16,   16,   16,    8,    8,    8,    8,    8,    8,    8,     8 },
        {  16,   16,   16,   16,   16,    8,    8,    8,    8,    8,    8,    8,     8 },
        {  16,   16,   16,   16,   16,    8,    8,    8,    8,    8,    8,    8,     8 }
    } , {
        {  16,   16,   16,   16,   16,    8,    8,    8,   32,    8,    8,    8,     8 },
        {  16,   16,   16,   16,   16,    8,    8,    8,   32,    8,    8,    8,     8 },
        {  16,   16,   16,   16,   16,    8,    8,    8,   32,    8,    8,    8,     8 },
        {  16,   16,   16,   16,   16,    8,    8,    8,   32,    8,    8,    8,     8 }
    }
};
static const uint16_t hme_level1_search_area_in_width_array_right[SC_MAX_LEVEL][INPUT_SIZE_COUNT][MAX_SUPPORTED_MODES] = {
    {
        {  16,   16,   16,   16,   16,    8,    8,    8,    8,    8,    8,    8,     8 },
        {  16,   16,   16,   16,   16,    8,    8,    8,    8,    8,    8,    8,     8 },
        {  16,   16,   16,   16,   16,    8,    8,    8,    8,    8,    8,    8,     8 },
        {  16,   16,   16,   16,   16,    8,    8,    8,    8,    8,    8,    8,     8 }
    } , {
        {  16,   16,   16,   16,   16,    8,    8,    8,   32,    8,    8,    8,     8 },
        {  16,   16,   16,   16,   16,    8,    8,    8,   32,    8,    8,    8,     8 },
        {  16,   16,   16,   16,   16,    8,    8,    8,   32,    8,    8,    8,     8 },
        {  16,   16,   16,   16,   16,    8,    8,    8,   32,    8,    8,    8,     8 }
    }
};
static const uint16_t hme_level1_search_area_in_height_array_top[SC_MAX_LEVEL][INPUT_SIZE_COUNT][MAX_SUPPORTED_MODES] = {
    {
        {  16,   16,   16,   16,   16,    8,    8,    8,    8,    8,    8,    8,     8 },
        {  16,   16,   16,   16,   16,    8,    8,    8,    8,    8,    8,    8,     8 },
        {  16,   16,   16,   16,   16,    8,    8,    8,    8,    8,    8,    8,     8 },
        {  16,   16,   16,   16,   16,    8,    8,    8,    8,    8,    8,    8,     8 }
    } , {
        {  16,   16,   16,   16,   16,    8,    8,    8,   32,    8,    8,    8,     8 },
        {  16,   16,   16,   16,   16,    8,    8,    8,   32,    8,    8,    8,     8 },
        {  16,   16,   16,   16,   16,    8,    8,    8,   32,    8,    8,    8,     8 },
        {  16,   16,   16,   16,   16,    8,    8,    8,   32,    8,    8,    8,     8 }
    }
};
static const uint16_t hme_level1_search_area_in_height_array_bottom[SC_MAX_LEVEL][INPUT_SIZE_COUNT][MAX_SUPPORTED_MODES] = {
    {
        {  16,   16,   16,   16,   16,    8,    8,    8,    8,    8,    8,    8,     8 },
        {  16,   16,   16,   16,   16,    8,    8,    8,    8,    8,    8,    8,     8 },
        {  16,   16,   16,   16,   16,    8,    8,    8,    8,    8,    8,    8,     8 },
        {  16,   16,   16,   16,   16,    8,    8,    8,    8,    8,    8,    8,     8 }
    } , {
        {  16,   16,   16,   16,   16,    8,    8,    8,   32,    8,    8,    8,     8 },
        {  16,   16,   16,   16,   16,    8,    8,    8,   32,    8,    8,    8,     8 },
        {  16,   16,   16,   16,   16,    8,    8,    8,   32,    8,    8,    8,     8 },
        {  16,   16,   16,   16,   16,    8,    8,    8,   32,    8,    8,    8,     8 }
    }
};
// HME LEVEL 2
    //     M0    M1    M2    M3    M4    M5    M6    M7    M8    M9    M10    M11    M12
static const uint8_t enable_hme_level2_flag[SC_MAX_LEVEL][INPUT_SIZE_COUNT][MAX_SUPPORTED_MODES] = {
    {
        {   1,    1,    1,    1,    1,    1,    1,    1,    1,    0,    0,     0,    0 },      // INPUT_SIZE_576p_RANGE_OR_LOWER
        {   1,    1,    1,    1,    1,    1,    1,    1,    1,    0,    0,     0,    0 },      // INPUT_SIZE_720P_RANGE/INPUT_SIZE_1080i_RANGE
        {   1,    1,    1,    1,    1,    1,    1,    1,    1,    0,    0,     0,    0 },      // INPUT_SIZE_1080p_RANGE
        {   1,    1,    1,    1,    1,    1,    1,    1,    1,    0,    0,     0,    0 }       // INPUT_SIZE_4K_RANGE
    },{
        {   1,    1,    0,    0,    0,    0,    0,    0,    0,    0,    0,     0,    0 },      // INPUT_SIZE_576p_RANGE_OR_LOWER
        {   1,    1,    0,    0,    0,    0,    0,    0,    0,    0,    0,     0,    0 },      // INPUT_SIZE_720P_RANGE/INPUT_SIZE_1080i_RANGE
        {   1,    1,    0,    0,    0,    0,    0,    0,    0,    0,    0,     0,    0 },      // INPUT_SIZE_1080p_RANGE
        {   1,    1,    0,    0,    0,    0,    0,    0,    0,    0,    0,     0,    0 }       // INPUT_SIZE_4K_RANGE
    }
};
static const uint16_t hme_level2_search_area_in_width_array_left[SC_MAX_LEVEL][INPUT_SIZE_COUNT][MAX_SUPPORTED_MODES] = {
    {
        {   8,    8,    8,    8,    8,    4,    4,    4,    4,    4,    4,     4,    4 },
        {   8,    8,    8,    8,    8,    4,    4,    4,    4,    4,    4,     4,    4 },
        {   8,    8,    8,    8,    8,    4,    4,    4,    4,    4,    4,     4,    4 },
        {   8,    8,    8,    8,    8,    4,    4,    4,    4,    4,    4,     4,    4 }
    } , {
        {   8,    8,    8,    8,    8,    4,    4,    4,    4,    4,    4,     4,    4 },
        {   8,    8,    8,    8,    8,    4,    4,    4,    4,    4,    4,     4,    4 },
        {   8,    8,    8,    8,    8,    4,    4,    4,    4,    4,    4,     4,    4 },
        {   8,    8,    8,    8,    8,    4,    4,    4,    4,    4,    4,     4,    4 }
    }
};
static const uint16_t hme_level2_search_area_in_width_array_right[SC_MAX_LEVEL][INPUT_SIZE_COUNT][MAX_SUPPORTED_MODES] = {
    {
        {   8,    8,    8,    8,    8,    4,    4,    4,    4,    4,    4,     4,    4 },
        {   8,    8,    8,    8,    8,    4,    4,    4,    4,    4,    4,     4,    4 },
        {   8,    8,    8,    8,    8,    4,    4,    4,    4,    4,    4,     4,    4 },
        {   8,    8,    8,    8,    8,    4,    4,    4,    4,    4,    4,     4,    4 }
    } , {
        {   8,    8,    8,    8,    8,    4,    4,    4,    4,    4,    4,     4,    4 },
        {   8,    8,    8,    8,    8,    4,    4,    4,    4,    4,    4,     4,    4 },
        {   8,    8,    8,    8,    8,    4,    4,    4,    4,    4,    4,     4,    4 },
        {   8,    8,    8,    8,    8,    4,    4,    4,    4,    4,    4,     4,    4 }
    }
};
static const uint16_t hme_level2_search_area_in_height_array_top[SC_MAX_LEVEL][INPUT_SIZE_COUNT][MAX_SUPPORTED_MODES] = {
    {
        {   8,    8,    8,    8,    8,    4,    4,    4,    4,    4,    4,     4,    4 },
        {   8,    8,    8,    8,    8,    4,    4,    4,    4,    4,    4,     4,    4 },
        {   8,    8,    8,    8,    8,    4,    4,    4,    4,    4,    4,     4,    4 },
        {   8,    8,    8,    8,    8,    4,    4,    4,    4,    4,    4,     4,    4 }
    } , {
        {   8,    8,    8,    8,    8,    4,    4,    4,    4,    4,    4,     4,    4 },
        {   8,    8,    8,    8,    8,    4,    4,    4,    4,    4,    4,     4,    4 },
        {   8,    8,    8,    8,    8,    4,    4,    4,    4,    4,    4,     4,    4 },
        {   8,    8,    8,    8,    8,    4,    4,    4,    4,    4,    4,     4,    4 }
    }
};
static const uint16_t hme_level2_search_area_in_height_array_bottom[SC_MAX_LEVEL][INPUT_SIZE_COUNT][MAX_SUPPORTED_MODES] = {
    {
        {   8,    8,    8,    8,    8,    4,    4,    4,    4,    4,    4,     4,    4 },
        {   8,    8,    8,    8,    8,    4,    4,    4,    4,    4,    4,     4,    4 },
        {   8,    8,    8,    8,    8,    4,    4,    4,    4,    4,    4,     4,    4 },
        {   8,    8,    8,    8,    8,    4,    4,    4,    4,    4,    4,     4,    4 }
    } , {
        {   8,    8,    8,    8,    8,    4,    4,    4,    4,    4,    4,     4,    4 },
        {   8,    8,    8,    8,    8,    4,    4,    4,    4,    4,    4,     4,    4 },
        {   8,    8,    8,    8,    8,    4,    4,    4,    4,    4,    4,     4,    4 },
        {   8,    8,    8,    8,    8,    4,    4,    4,    4,    4,    4,     4,    4 }
    }
};

static const uint16_t search_area_width[SC_MAX_LEVEL][INPUT_SIZE_COUNT][MAX_SUPPORTED_MODES] = {
    {
#if HME_ME_TUNING // -->
        { 128,  128,  128,  128,   64,   64,   64,   64,   48,   16,   16,    16,   16 },
        { 160,  160,  160,  160,   64,   64,   64,   64,   48,   16,   16,    16,   16 },
        { 192,  192,  192,  192,   64,   64,   64,   64,   48,   16,   16,    16,   16 },
        { 192,  192,  192,  192,   64,   64,   64,   64,   48,   16,   16,    16,   16 },
#else
        {  64,   64,   64,   64,   64,   64,   64,   64,   48,   16,   16,    16,   16 },
        { 112,  112,   64,   64,   64,   64,   64,   64,   48,   16,   16,    16,   16 },
        { 128,  128,   64,   64,   64,   64,   64,   64,   48,   16,   16,    16,   16 },
        { 128,  128,   64,   64,   64,   64,   64,   64,   48,   16,   16,    16,   16 }
#endif
    } , {
#if SC_SETTINGS_TUNING
        {480 ,  480,  480,  144,  144,   88,   48,   48,   48,   48,   48,    48,   48 },
        {480 ,  480,  480,  144,  144,   88,   48,   48,   48,   48,   48,    48,   48 },
        {960 ,  640,  640,  288,  288,  168,  128,  128,   64,   80,   80,    80,   80 },
        {960 ,  640,  640,  288,  288,  168,  128,  128,   64,   80,   80,    80,   80 }
#else
        {1280,  640,  640,  288,  208,  168,  128,  128,   64,   80,   80,    80,   80 },
        {1280,  640,  640,  288,  208,  168,  128,  128,   64,   80,   80,    80,   80 },
        {1280,  640,  640,  288,  208,  168,  128,  128,   64,   80,   80,    80,   80 },
        {1280,  640,  640,  288,  208,  168,  128,  128,   64,   80,   80,    80,   80 }
#endif
    }
};
static const uint16_t search_area_height[SC_MAX_LEVEL][INPUT_SIZE_COUNT][MAX_SUPPORTED_MODES] = {
    {
#if HME_ME_TUNING  // -->
        { 128,  128,  128,  128,   32,   32,   32,   32,   16,    9,    9,     9,    9 },
        { 160,  160,  160,  160,   32,   32,   32,   32,   16,    9,    9,     9,    9 },
        { 192,  192,  192,  192,   32,   32,   32,   32,   16,    9,    9,     9,    9 },
        { 192,  192,  192,  192,   32,   32,   32,   32,   16,    9,    9,     9,    9 }
#else
        {  64,   64,   64,   64,   32,   32,   32,   32,   16,    9,    9,     9,    9 },
        { 112,  112,   64,   64,   32,   32,   32,   32,   16,    9,    9,     9,    9 },
        { 128,  128,   64,   64,   32,   32,   32,   32,   16,    9,    9,     9,    9 },
        { 128,  128,   64,   64,   32,   32,   32,   32,   16,    9,    9,     9,    9 }
#endif
    } , {
#if SC_SETTINGS_TUNING
        {480 ,  480,  480,  144,  144,   88,   48,   48,   48,   48,   48,    48,   48 },
        {480 ,  480,  480,  144,  144,   88,   48,   48,   48,   48,   48,    48,   48 },
        {960 ,  640,  640,  288,  288,  168,   80,   80,   48,   80,   80,    80,   80 },
        {960 ,  640,  640,  288,  288,  168,   80,   80,   48,   80,   80,    80,   80 }
#else
        {1280,  640,  640,  248,  168,  128,   80,   80,   48,   80,   80,    80,   80 },
        {1280,  640,  640,  248,  168,  128,   80,   80,   48,   80,   80,    80,   80 },
        {1280,  640,  640,  248,  168,  128,   80,   80,   48,   80,   80,    80,   80 },
        {1280,  640,  640,  248,  168,  128,   80,   80,   48,   80,   80,    80,   80 }
#endif
    }

    //     M0    M1    M2    M3    M4    M5    M6    M7    M8    M9    M10    M11    M12
};

/******************************************************************************
                            ME/HME settings for Altref Temporal Filtering
*******************************************************************************/
#if HME_ME_TUNING
//     M0    M1    M2    M3    M4    M5    M6    M7    M8    M9    M10    M11    M12
static const uint8_t tf_enable_hme_flag[SC_MAX_LEVEL][INPUT_SIZE_COUNT][MAX_SUPPORTED_MODES] = {
    {
        {   1,    1,    1,    1,    1,    1,    1,    1,    1,    1,    1,    1,    1 },      // INPUT_SIZE_576p_RANGE_OR_LOWER
        {   1,    1,    1,    1,    1,    1,    1,    1,    1,    1,    1,    1,    1 },      // INPUT_SIZE_720P_RANGE/INPUT_SIZE_1080i_RANGE
        {   1,    1,    1,    1,    1,    1,    1,    1,    1,    1,    1,    1,    1 },      // INPUT_SIZE_1080p_RANGE
        {   1,    1,    1,    1,    1,    1,    1,    1,    1,    1,    1,    1,    1 },      // INPUT_SIZE_4K_RANGE
    },{
        {   1,    1,    1,    1,    1,    1,    1,    1,    1,    1,    1,    1,    1 },      // INPUT_SIZE_576p_RANGE_OR_LOWER
        {   1,    1,    1,    1,    1,    1,    1,    1,    1,    1,    1,    1,    1 },      // INPUT_SIZE_720P_RANGE/INPUT_SIZE_1080i_RANGE
        {   1,    1,    1,    1,    1,    1,    1,    1,    1,    1,    1,    1,    1 },      // INPUT_SIZE_1080p_RANGE
        {   1,    1,    1,    1,    1,    1,    1,    1,    1,    1,    1,    1,    1 },      // INPUT_SIZE_4K_RANGE
    }
};
#endif
//     M0    M1    M2    M3    M4    M5    M6    M7    M8    M9    M10    M11    M12
static const uint8_t tf_enable_hme_level0_flag[SC_MAX_LEVEL][INPUT_SIZE_COUNT][MAX_SUPPORTED_MODES] = {
    {
        {   1,    1,    1,    1,    1,    1,    1,    1,    1,    1,    1,    1,    1 },      // INPUT_SIZE_576p_RANGE_OR_LOWER
        {   1,    1,    1,    1,    1,    1,    1,    1,    1,    1,    1,    1,    1 },      // INPUT_SIZE_720P_RANGE/INPUT_SIZE_1080i_RANGE
        {   1,    1,    1,    1,    1,    1,    1,    1,    1,    1,    1,    1,    1 },      // INPUT_SIZE_1080p_RANGE
        {   1,    1,    1,    1,    1,    1,    1,    1,    1,    1,    1,    1,    1 },      // INPUT_SIZE_4K_RANGE
    },{
        {   1,    1,    1,    1,    1,    1,    1,    1,    1,    1,    1,    1,    1 },      // INPUT_SIZE_576p_RANGE_OR_LOWER
        {   1,    1,    1,    1,    1,    1,    1,    1,    1,    1,    1,    1,    1 },      // INPUT_SIZE_720P_RANGE/INPUT_SIZE_1080i_RANGE
        {   1,    1,    1,    1,    1,    1,    1,    1,    1,    1,    1,    1,    1 },      // INPUT_SIZE_1080p_RANGE
        {   1,    1,    1,    1,    1,    1,    1,    1,    1,    1,    1,    1,    1 },      // INPUT_SIZE_4K_RANGE
    }
};

static const uint16_t tf_hme_level0_total_search_area_width[SC_MAX_LEVEL][INPUT_SIZE_COUNT][MAX_SUPPORTED_MODES] = {
    {
        {  48,   48,   48,   48,   48,   48,   48,   48,   48,   48,   48,   48,   48 },
        { 112,  112,  112,  112,  112,   48,   48,   48,   48,   48,   48,   48,   48 },
        { 128,  128,  128,  128,  128,   48,   48,   48,   48,   48,   48,   48,   48 },
        { 128,  128,  128,  128,  128,   96,   96,   96,   96,   96,   96,   96,   96 },
     } , {
        {  48,   48,   48,   48,   48,   48,   48,   48,   48,   48,   48,   48,   48 },
        { 112,  112,  112,  112,  112,   48,   48,   48,   48,   48,   48,   48,   48 },
        { 128,  128,  128,  128,  128,   48,   48,   48,   48,   48,   48,   48,   48 },
        { 128,  128,  128,  128,  128,   96,   96,   96,   96,   96,   96,   96,   96 },
    }
};

static const uint16_t tf_hme_level0_search_area_in_width_array_left[SC_MAX_LEVEL][INPUT_SIZE_COUNT][MAX_SUPPORTED_MODES] = {
    {
        {  24,   24,   24,   24,   24,   24,   24,   24,   24,   24,   24,   24,   24 },
        {  56,   56,   56,   56,   56,   24,   24,   24,   24,   24,   24,   24,   24 },
        {  64,   64,   64,   64,   64,   24,   24,   24,   24,   24,   24,   24,   24 },
        {  64,   64,   64,   64,   64,   48,   48,   48,   48,   48,   48,   48,   48 }
    } , {
        {  24,   24,   24,   24,   24,   24,   24,   24,   24,   24,   24,   24,   24 },
        {  56,   56,   56,   56,   56,   24,   24,   24,   24,   24,   24,   24,   24 },
        {  64,   64,   64,   64,   64,   24,   24,   24,   24,   24,   24,   24,   24 },
        {  64,   64,   64,   64,   64,   48,   48,   48,   48,   48,   48,   48,   48 }
    }
};
static const uint16_t tf_hme_level0_search_area_in_width_array_right[SC_MAX_LEVEL][INPUT_SIZE_COUNT][MAX_SUPPORTED_MODES] = {
    {
        {  24,   24,   24,   24,   24,   24,   24,   24,   24,   24,   24,   24,   24 },
        {  56,   56,   56,   56,   56,   24,   24,   24,   24,   24,   24,   24,   24 },
        {  64,   64,   64,   64,   64,   24,   24,   24,   24,   24,   24,   24,   24 },
        {  64,   64,   64,   64,   64,   48,   48,   48,   48,   48,   48,   48,   48 }
    } , {
        {  24,   24,   24,   24,   24,   24,   24,   24,   24,   24,   24,   24,   24 },
        {  56,   56,   56,   56,   56,   24,   24,   24,   24,   24,   24,   24,   24 },
        {  64,   64,   64,   64,   64,   24,   24,   24,   24,   24,   24,   24,   24 },
        {  64,   64,   64,   64,   64,   48,   48,   48,   48,   48,   48,   48,   48 }
    }
};
static const uint16_t tf_hme_level0_total_search_area_height[SC_MAX_LEVEL][INPUT_SIZE_COUNT][MAX_SUPPORTED_MODES] = {
    {
        {  40,   40,   40,   40,   40,   24,   24,   24,   24,   24,   24,   24,   24 },
        {  64,   64,   64,   64,   64,   24,   24,   24,   24,   24,   24,   24,   24 },
        {  80,   80,   80,   80,   80,   24,   24,   24,   24,   24,   24,   24,   24 },
        {  80,   80,   80,   80,   80,   24,   24,   24,   24,   24,   24,   24,   24 }
    } , {
        {  40,   40,   40,   40,   40,   24,   24,   24,   24,   24,   24,   24,   24 },
        {  64,   64,   64,   64,   64,   24,   24,   24,   24,   24,   24,   24,   24 },
        {  80,   80,   80,   80,   80,   24,   24,   24,   24,   24,   24,   24,   24 },
        {  80,   80,   80,   80,   80,   24,   24,   24,   24,   24,   24,   24,   24 }
    }
};
static const uint16_t tf_hme_level0_search_area_in_height_array_top[SC_MAX_LEVEL][INPUT_SIZE_COUNT][MAX_SUPPORTED_MODES] = {
    {
        {  20,   20,   20,   20,   20,   12,   12,   12,   12,   12,   12,   12,   12 },
        {  32,   32,   32,   32,   32,   12,   12,   12,   12,   12,   12,   12,   12 },
        {  40,   40,   40,   40,   40,   12,   12,   12,   12,   12,   12,   12,   12 },
        {  40,   40,   40,   40,   40,   12,   12,   12,   12,   12,   12,   12,   12 }
    } , {
        {  20,   20,   20,   20,   20,   12,   12,   12,   12,   12,   12,   12,   12 },
        {  32,   32,   32,   32,   32,   12,   12,   12,   12,   12,   12,   12,   12 },
        {  40,   40,   40,   40,   40,   12,   12,   12,   12,   12,   12,   12,   12 },
        {  40,   40,   40,   40,   40,   12,   12,   12,   12,   12,   12,   12,   12 }
    }
};
static const uint16_t tf_hme_level0_search_area_in_height_array_bottom[SC_MAX_LEVEL][INPUT_SIZE_COUNT][MAX_SUPPORTED_MODES] = {
    {
        {  20,   20,   20,   20,   20,   12,   12,   12,   12,   12,   12,   12,   12 },
        {  32,   32,   32,   32,   32,   12,   12,   12,   12,   12,   12,   12,   12 },
        {  40,   40,   40,   40,   40,   12,   12,   12,   12,   12,   12,   12,   12 },
        {  40,   40,   40,   40,   40,   12,   12,   12,   12,   12,   12,   12,   12 }
    }, {
        {  20,   20,   20,   20,   20,   12,   12,   12,   12,   12,   12,   12,   12 },
        {  32,   32,   32,   32,   32,   12,   12,   12,   12,   12,   12,   12,   12 },
        {  40,   40,   40,   40,   40,   12,   12,   12,   12,   12,   12,   12,   12 },
        {  40,   40,   40,   40,   40,   12,   12,   12,   12,   12,   12,   12,   12 }
    }
};

// HME LEVEL 1
   //      M0    M1    M2    M3    M4    M5    M6    M7    M8    M9    M10    M11    M12
static const uint8_t tf_enable_hme_level1_flag[SC_MAX_LEVEL][INPUT_SIZE_COUNT][MAX_SUPPORTED_MODES] = {
    {
        {   1,    1,    1,    1,    1,    1,    1,    1,    1,    0,    0,     0,    0 },      // INPUT_SIZE_576p_RANGE_OR_LOWER
        {   1,    1,    1,    1,    1,    1,    1,    1,    1,    0,    0,     0,    0 },      // INPUT_SIZE_720P_RANGE/INPUT_SIZE_1080i_RANGE
        {   1,    1,    1,    1,    1,    1,    1,    1,    1,    0,    0,     0,    0 },      // INPUT_SIZE_1080p_RANGE
        {   1,    1,    1,    1,    1,    1,    1,    1,    1,    0,    0,     0,    0 }       // INPUT_SIZE_4K_RANGE
    }, {
        {   1,    1,    0,    0,    0,    0,    0,    0,    1,    0,    0,     0,    0 },      // INPUT_SIZE_576p_RANGE_OR_LOWER
        {   1,    1,    0,    0,    0,    0,    0,    0,    1,    0,    0,     0,    0 },      // INPUT_SIZE_720P_RANGE/INPUT_SIZE_1080i_RANGE
        {   1,    1,    0,    0,    0,    0,    0,    0,    1,    0,    0,     0,    0 },      // INPUT_SIZE_1080p_RANGE
        {   1,    1,    0,    0,    0,    0,    0,    0,    1,    0,    0,     0,    0 }       // INPUT_SIZE_4K_RANGE
    }
};
static const uint16_t tf_hme_level1_search_area_in_width_array_left[SC_MAX_LEVEL][INPUT_SIZE_COUNT][MAX_SUPPORTED_MODES] = {
    {
        {  16,   16,   16,   16,   16,    8,    8,    8,    8,    8,    8,    8,     8 },
        {  16,   16,   16,   16,   16,    8,    8,    8,    8,    8,    8,    8,     8 },
        {  16,   16,   16,   16,   16,    8,    8,    8,    8,    8,    8,    8,     8 },
        {  16,   16,   16,   16,   16,    8,    8,    8,    8,    8,    8,    8,     8 }
    } , {
        {  16,   16,   16,   16,   16,    8,    8,    8,    8,    8,    8,    8,     8 },
        {  16,   16,   16,   16,   16,    8,    8,    8,    8,    8,    8,    8,     8 },
        {  16,   16,   16,   16,   16,    8,    8,    8,    8,    8,    8,    8,     8 },
        {  16,   16,   16,   16,   16,    8,    8,    8,    8,    8,    8,    8,     8 }
    }
};
static const uint16_t tf_hme_level1_search_area_in_width_array_right[SC_MAX_LEVEL][INPUT_SIZE_COUNT][MAX_SUPPORTED_MODES] = {
    {
        {  16,   16,   16,   16,   16,    8,    8,    8,    8,    8,    8,    8,     8 },
        {  16,   16,   16,   16,   16,    8,    8,    8,    8,    8,    8,    8,     8 },
        {  16,   16,   16,   16,   16,    8,    8,    8,    8,    8,    8,    8,     8 },
        {  16,   16,   16,   16,   16,    8,    8,    8,    8,    8,    8,    8,     8 }
    } , {
        {  16,   16,   16,   16,   16,    8,    8,    8,    8,    8,    8,    8,     8 },
        {  16,   16,   16,   16,   16,    8,    8,    8,    8,    8,    8,    8,     8 },
        {  16,   16,   16,   16,   16,    8,    8,    8,    8,    8,    8,    8,     8 },
        {  16,   16,   16,   16,   16,    8,    8,    8,    8,    8,    8,    8,     8 }
    }
};
static const uint16_t tf_hme_level1_search_area_in_height_array_top[SC_MAX_LEVEL][INPUT_SIZE_COUNT][MAX_SUPPORTED_MODES] = {
    {
        {  16,   16,   16,   16,   16,    8,    8,    8,    8,    8,    8,    8,     8 },
        {  16,   16,   16,   16,   16,    8,    8,    8,    8,    8,    8,    8,     8 },
        {  16,   16,   16,   16,   16,    8,    8,    8,    8,    8,    8,    8,     8 },
        {  16,   16,   16,   16,   16,    8,    8,    8,    8,    8,    8,    8,     8 }
    } , {
        {  16,   16,   16,   16,   16,    8,    8,    8,    8,    8,    8,    8,     8 },
        {  16,   16,   16,   16,   16,    8,    8,    8,    8,    8,    8,    8,     8 },
        {  16,   16,   16,   16,   16,    8,    8,    8,    8,    8,    8,    8,     8 },
        {  16,   16,   16,   16,   16,    8,    8,    8,    8,    8,    8,    8,     8 }
    }
};
static const uint16_t tf_hme_level1_search_area_in_height_array_bottom[SC_MAX_LEVEL][INPUT_SIZE_COUNT][MAX_SUPPORTED_MODES] = {
    {
        {  16,   16,   16,   16,   16,    8,    8,    8,    8,    8,    8,    8,     8 },
        {  16,   16,   16,   16,   16,    8,    8,    8,    8,    8,    8,    8,     8 },
        {  16,   16,   16,   16,   16,    8,    8,    8,    8,    8,    8,    8,     8 },
        {  16,   16,   16,   16,   16,    8,    8,    8,    8,    8,    8,    8,     8 }
    } , {
        {  16,   16,   16,   16,   16,    8,    8,    8,    8,    8,    8,    8,     8 },
        {  16,   16,   16,   16,   16,    8,    8,    8,    8,    8,    8,    8,     8 },
        {  16,   16,   16,   16,   16,    8,    8,    8,    8,    8,    8,    8,     8 },
        {  16,   16,   16,   16,   16,    8,    8,    8,    8,    8,    8,    8,     8 }
    }
};
// HME LEVEL 2
    //     M0    M1    M2    M3    M4    M5    M6    M7    M8    M9    M10    M11    M12
static const uint8_t tf_enable_hme_level2_flag[SC_MAX_LEVEL][INPUT_SIZE_COUNT][MAX_SUPPORTED_MODES] = {
    {
        {   1,    1,    1,    1,    1,    1,    1,    1,    1,    0,    0,     0,    0 },      // INPUT_SIZE_576p_RANGE_OR_LOWER
        {   1,    1,    1,    1,    1,    1,    1,    1,    1,    0,    0,     0,    0 },      // INPUT_SIZE_720P_RANGE/INPUT_SIZE_1080i_RANGE
        {   1,    1,    1,    1,    1,    1,    1,    1,    1,    0,    0,     0,    0 },      // INPUT_SIZE_1080p_RANGE
        {   1,    1,    1,    1,    1,    1,    1,    1,    1,    0,    0,     0,    0 }       // INPUT_SIZE_4K_RANGE
    },{
        {   1,    1,    0,    0,    0,    0,    0,    0,    0,    0,    0,     0,    0 },      // INPUT_SIZE_576p_RANGE_OR_LOWER
        {   1,    1,    0,    0,    0,    0,    0,    0,    0,    0,    0,     0,    0 },      // INPUT_SIZE_720P_RANGE/INPUT_SIZE_1080i_RANGE
        {   1,    1,    0,    0,    0,    0,    0,    0,    0,    0,    0,     0,    0 },      // INPUT_SIZE_1080p_RANGE
        {   1,    1,    0,    0,    0,    0,    0,    0,    0,    0,    0,     0,    0 }       // INPUT_SIZE_4K_RANGE
    }
};
static const uint16_t tf_hme_level2_search_area_in_width_array_left[SC_MAX_LEVEL][INPUT_SIZE_COUNT][MAX_SUPPORTED_MODES] = {
    {
        {   8,    8,    8,    8,    8,    4,    4,    4,    4,    4,    4,     4,    4 },
        {   8,    8,    8,    8,    8,    4,    4,    4,    4,    4,    4,     4,    4 },
        {   8,    8,    8,    8,    8,    4,    4,    4,    4,    4,    4,     4,    4 },
        {   8,    8,    8,    8,    8,    4,    4,    4,    4,    4,    4,     4,    4 }
    } , {
        {   8,    8,    8,    8,    8,    4,    4,    4,    4,    4,    4,     4,    4 },
        {   8,    8,    8,    8,    8,    4,    4,    4,    4,    4,    4,     4,    4 },
        {   8,    8,    8,    8,    8,    4,    4,    4,    4,    4,    4,     4,    4 },
        {   8,    8,    8,    8,    8,    4,    4,    4,    4,    4,    4,     4,    4 }
    }
};
static const uint16_t tf_hme_level2_search_area_in_width_array_right[SC_MAX_LEVEL][INPUT_SIZE_COUNT][MAX_SUPPORTED_MODES] = {
    {
        {   8,    8,    8,    8,    8,    4,    4,    4,    4,    4,    4,     4,    4 },
        {   8,    8,    8,    8,    8,    4,    4,    4,    4,    4,    4,     4,    4 },
        {   8,    8,    8,    8,    8,    4,    4,    4,    4,    4,    4,     4,    4 },
        {   8,    8,    8,    8,    8,    4,    4,    4,    4,    4,    4,     4,    4 }
    } , {
        {   8,    8,    8,    8,    8,    4,    4,    4,    4,    4,    4,     4,    4 },
        {   8,    8,    8,    8,    8,    4,    4,    4,    4,    4,    4,     4,    4 },
        {   8,    8,    8,    8,    8,    4,    4,    4,    4,    4,    4,     4,    4 },
        {   8,    8,    8,    8,    8,    4,    4,    4,    4,    4,    4,     4,    4 }
    }
};
static const uint16_t tf_hme_level2_search_area_in_height_array_top[SC_MAX_LEVEL][INPUT_SIZE_COUNT][MAX_SUPPORTED_MODES] = {
    {
        {   8,    8,    8,    8,    8,    4,    4,    4,    4,    4,    4,     4,    4 },
        {   8,    8,    8,    8,    8,    4,    4,    4,    4,    4,    4,     4,    4 },
        {   8,    8,    8,    8,    8,    4,    4,    4,    4,    4,    4,     4,    4 },
        {   8,    8,    8,    8,    8,    4,    4,    4,    4,    4,    4,     4,    4 }
    } , {
        {   8,    8,    8,    8,    8,    4,    4,    4,    4,    4,    4,     4,    4 },
        {   8,    8,    8,    8,    8,    4,    4,    4,    4,    4,    4,     4,    4 },
        {   8,    8,    8,    8,    8,    4,    4,    4,    4,    4,    4,     4,    4 },
        {   8,    8,    8,    8,    8,    4,    4,    4,    4,    4,    4,     4,    4 }
    }
};
static const uint16_t tf_hme_level2_search_area_in_height_array_bottom[SC_MAX_LEVEL][INPUT_SIZE_COUNT][MAX_SUPPORTED_MODES] = {
    {
        {   8,    8,    8,    8,    8,    4,    4,    4,    4,    4,    4,     4,    4 },
        {   8,    8,    8,    8,    8,    4,    4,    4,    4,    4,    4,     4,    4 },
        {   8,    8,    8,    8,    8,    4,    4,    4,    4,    4,    4,     4,    4 },
        {   8,    8,    8,    8,    8,    4,    4,    4,    4,    4,    4,     4,    4 }
    } , {
        {   8,    8,    8,    8,    8,    4,    4,    4,    4,    4,    4,     4,    4 },
        {   8,    8,    8,    8,    8,    4,    4,    4,    4,    4,    4,     4,    4 },
        {   8,    8,    8,    8,    8,    4,    4,    4,    4,    4,    4,     4,    4 },
        {   8,    8,    8,    8,    8,    4,    4,    4,    4,    4,    4,     4,    4 }
    }
};

static const uint16_t tf_search_area_width[SC_MAX_LEVEL][INPUT_SIZE_COUNT][MAX_SUPPORTED_MODES] = {
    {
        {  64,   64,   64,   64,   64,   64,   64,   64,   48,   16,   16,    16,   16 },
        { 112,  112,   64,   64,   64,   64,   64,   64,   48,   16,   16,    16,   16 },
        { 128,  128,   64,   64,   64,   64,   64,   64,   48,   16,   16,    16,   16 },
        { 128,  128,   64,   64,   64,   64,   64,   64,   48,   16,   16,    16,   16 }
    } , {
        {  64,   64,   64,   64,   64,   64,   64,   64,   48,   16,   16,    16,   16 },
        { 112,  112,   64,   64,   64,   64,   64,   64,   48,   16,   16,    16,   16 },
        { 128,  128,   64,   64,   64,   64,   64,   64,   48,   16,   16,    16,   16 },
        { 128,  128,   64,   64,   64,   64,   64,   64,   48,   16,   16,    16,   16 }
    }
};
static const uint16_t tf_search_area_height[SC_MAX_LEVEL][INPUT_SIZE_COUNT][MAX_SUPPORTED_MODES] = {
    {
        {  64,   64,   64,   64,   32,   32,   32,   32,   16,    9,    9,     9,    9 },
        { 112,  112,   64,   64,   32,   32,   32,   32,   16,    9,    9,     9,    9 },
        { 128,  128,   64,   64,   32,   32,   32,   32,   16,    9,    9,     9,    9 },
        { 128,  128,   64,   64,   32,   32,   32,   32,   16,    9,    9,     9,    9 }
    } , {
        {  64,   64,   64,   64,   32,   32,   32,   32,   16,    9,    9,     9,    9 },
        { 112,  112,   64,   64,   32,   32,   32,   32,   16,    9,    9,     9,    9 },
        { 128,  128,   64,   64,   32,   32,   32,   32,   16,    9,    9,     9,    9 },
        { 128,  128,   64,   64,   32,   32,   32,   32,   16,    9,    9,     9,    9 }
    }

    //     M0    M1    M2    M3    M4    M5    M6    M7    M8    M9    M10    M11    M12
};

static const uint16_t ep_to_pa_block_index[BLOCK_MAX_COUNT_SB_64] = {
    0 ,0 ,0 ,0 ,0 ,0 ,0 ,0 ,0 ,0 ,0 ,0 ,0 ,0 ,0 ,0 ,0 ,0 ,0 ,0 ,0 ,0 ,0 ,0 ,0 ,
    1 ,0 ,0 ,0 ,0 ,0 ,0 ,0 ,0 ,0 ,0 ,0 ,0 ,0 ,0 ,0 ,0 ,0 ,0 ,0 ,0 ,0 ,0 ,0 ,0 ,
    2 ,0 ,0 ,0 ,0 ,0 ,0 ,0 ,0 ,0 ,0 ,0 ,0 ,0 ,0 ,0 ,0 ,0 ,0 ,0 ,0 ,0 ,0 ,0 ,0 ,
    3 ,0 ,0 ,0 ,0 ,0 ,0 ,0 ,0 ,
    4 ,0 ,0 ,0 ,0 ,0 ,0 ,0 ,0 ,
    5 ,0 ,0 ,0 ,0 ,0 ,0 ,0 ,0 ,
    6 ,0 ,0 ,0 ,0 ,0 ,0 ,0 ,0 ,
    7 ,0 ,0 ,0 ,0 ,0 ,0 ,0 ,0 ,0 ,0 ,0 ,0 ,0 ,0 ,0 ,0 ,0 ,0 ,0 ,0 ,0 ,0 ,0 ,0 ,
    8 ,0 ,0 ,0 ,0 ,0 ,0 ,0 ,0 ,
    9 ,0 ,0 ,0 ,0 ,0 ,0 ,0 ,0 ,
    10,0 ,0 ,0 ,0 ,0 ,0 ,0 ,0 ,
    11,0 ,0 ,0 ,0 ,0 ,0 ,0 ,0 ,
    12,0 ,0 ,0 ,0 ,0 ,0 ,0 ,0 ,0 ,0 ,0 ,0 ,0 ,0 ,0 ,0 ,0 ,0 ,0 ,0 ,0 ,0 ,0 ,0 ,
    13,0 ,0 ,0 ,0 ,0 ,0 ,0 ,0 ,
    14,0 ,0 ,0 ,0 ,0 ,0 ,0 ,0 ,
    15,0 ,0 ,0 ,0 ,0 ,0 ,0 ,0 ,
    16,0 ,0 ,0 ,0 ,0 ,0 ,0 ,0 ,
    17,0 ,0 ,0 ,0 ,0 ,0 ,0 ,0 ,0 ,0 ,0 ,0 ,0 ,0 ,0 ,0 ,0 ,0 ,0 ,0 ,0 ,0 ,0 ,0 ,
    18,0 ,0 ,0 ,0 ,0 ,0 ,0 ,0 ,
    19,0 ,0 ,0 ,0 ,0 ,0 ,0 ,0 ,
    20,0 ,0 ,0 ,0 ,0 ,0 ,0 ,0 ,
    21,0 ,0 ,0 ,0 ,0 ,0 ,0 ,0 ,
    22,0 ,0 ,0 ,0 ,0 ,0 ,0 ,0 ,0 ,0 ,0 ,0 ,0 ,0 ,0 ,0 ,0 ,0 ,0 ,0 ,0 ,0 ,0 ,0 ,
    23,0 ,0 ,0 ,0 ,0 ,0 ,0 ,0 ,0 ,0 ,0 ,0 ,0 ,0 ,0 ,0 ,0 ,0 ,0 ,0 ,0 ,0 ,0 ,0 ,
    24,0 ,0 ,0 ,0 ,0 ,0 ,0 ,0 ,
    25,0 ,0 ,0 ,0 ,0 ,0 ,0 ,0 ,
    26,0 ,0 ,0 ,0 ,0 ,0 ,0 ,0 ,
    27,0 ,0 ,0 ,0 ,0 ,0 ,0 ,0 ,
    28,0 ,0 ,0 ,0 ,0 ,0 ,0 ,0 ,0 ,0 ,0 ,0 ,0 ,0 ,0 ,0 ,0 ,0 ,0 ,0 ,0 ,0 ,0 ,0 ,
    29,0 ,0 ,0 ,0 ,0 ,0 ,0 ,0 ,
    30,0 ,0 ,0 ,0 ,0 ,0 ,0 ,0 ,
    31,0 ,0 ,0 ,0 ,0 ,0 ,0 ,0 ,
    32,0 ,0 ,0 ,0 ,0 ,0 ,0 ,0 ,
    33,0 ,0 ,0 ,0 ,0 ,0 ,0 ,0 ,0 ,0 ,0 ,0 ,0 ,0 ,0 ,0 ,0 ,0 ,0 ,0 ,0 ,0 ,0 ,0 ,
    34,0 ,0 ,0 ,0 ,0 ,0 ,0 ,0 ,
    35,0 ,0 ,0 ,0 ,0 ,0 ,0 ,0 ,
    36,0 ,0 ,0 ,0 ,0 ,0 ,0 ,0 ,
    37,0 ,0 ,0 ,0 ,0 ,0 ,0 ,0 ,
    38,0 ,0 ,0 ,0 ,0 ,0 ,0 ,0 ,0 ,0 ,0 ,0 ,0 ,0 ,0 ,0 ,0 ,0 ,0 ,0 ,0 ,0 ,0 ,0 ,
    39,0 ,0 ,0 ,0 ,0 ,0 ,0 ,0 ,
    40,0 ,0 ,0 ,0 ,0 ,0 ,0 ,0 ,
    41,0 ,0 ,0 ,0 ,0 ,0 ,0 ,0 ,
    42,0 ,0 ,0 ,0 ,0 ,0 ,0 ,0 ,
    43,0 ,0 ,0 ,0 ,0 ,0 ,0 ,0 ,0 ,0 ,0 ,0 ,0 ,0 ,0 ,0 ,0 ,0 ,0 ,0 ,0 ,0 ,0 ,0 ,
    44,0 ,0 ,0 ,0 ,0 ,0 ,0 ,0 ,0 ,0 ,0 ,0 ,0 ,0 ,0 ,0 ,0 ,0 ,0 ,0 ,0 ,0 ,0 ,0 ,
    45,0 ,0 ,0 ,0 ,0 ,0 ,0 ,0 ,
    46,0 ,0 ,0 ,0 ,0 ,0 ,0 ,0 ,
    47,0 ,0 ,0 ,0 ,0 ,0 ,0 ,0 ,
    48,0 ,0 ,0 ,0 ,0 ,0 ,0 ,0 ,
    49,0 ,0 ,0 ,0 ,0 ,0 ,0 ,0 ,0 ,0 ,0 ,0 ,0 ,0 ,0 ,0 ,0 ,0 ,0 ,0 ,0 ,0 ,0 ,0 ,
    50,0 ,0 ,0 ,0 ,0 ,0 ,0 ,0 ,
    51,0 ,0 ,0 ,0 ,0 ,0 ,0 ,0 ,
    52,0 ,0 ,0 ,0 ,0 ,0 ,0 ,0 ,
    53,0 ,0 ,0 ,0 ,0 ,0 ,0 ,0 ,
    54,0 ,0 ,0 ,0 ,0 ,0 ,0 ,0 ,0 ,0 ,0 ,0 ,0 ,0 ,0 ,0 ,0 ,0 ,0 ,0 ,0 ,0 ,0 ,0 ,
    55,0 ,0 ,0 ,0 ,0 ,0 ,0 ,0 ,
    56,0 ,0 ,0 ,0 ,0 ,0 ,0 ,0 ,
    57,0 ,0 ,0 ,0 ,0 ,0 ,0 ,0 ,
    58,0 ,0 ,0 ,0 ,0 ,0 ,0 ,0 ,
    59,0 ,0 ,0 ,0 ,0 ,0 ,0 ,0 ,0 ,0 ,0 ,0 ,0 ,0 ,0 ,0 ,0 ,0 ,0 ,0 ,0 ,0 ,0 ,0 ,
    60,0 ,0 ,0 ,0 ,0 ,0 ,0 ,0 ,
    61,0 ,0 ,0 ,0 ,0 ,0 ,0 ,0 ,
    62,0 ,0 ,0 ,0 ,0 ,0 ,0 ,0 ,
    63,0 ,0 ,0 ,0 ,0 ,0 ,0 ,0 ,
    64,0 ,0 ,0 ,0 ,0 ,0 ,0 ,0 ,0 ,0 ,0 ,0 ,0 ,0 ,0 ,0 ,0 ,0 ,0 ,0 ,0 ,0 ,0 ,0 ,
    65,0 ,0 ,0 ,0 ,0 ,0 ,0 ,0 ,0 ,0 ,0 ,0 ,0 ,0 ,0 ,0 ,0 ,0 ,0 ,0 ,0 ,0 ,0 ,0 ,
    66,0 ,0 ,0 ,0 ,0 ,0 ,0 ,0 ,
    67,0 ,0 ,0 ,0 ,0 ,0 ,0 ,0 ,
    68,0 ,0 ,0 ,0 ,0 ,0 ,0 ,0 ,
    69,0 ,0 ,0 ,0 ,0 ,0 ,0 ,0 ,
    70,0 ,0 ,0 ,0 ,0 ,0 ,0 ,0 ,0 ,0 ,0 ,0 ,0 ,0 ,0 ,0 ,0 ,0 ,0 ,0 ,0 ,0 ,0 ,0 ,
    71,0 ,0 ,0 ,0 ,0 ,0 ,0 ,0 ,
    72,0 ,0 ,0 ,0 ,0 ,0 ,0 ,0 ,
    73,0 ,0 ,0 ,0 ,0 ,0 ,0 ,0 ,
    74,0 ,0 ,0 ,0 ,0 ,0 ,0 ,0 ,
    75,0 ,0 ,0 ,0 ,0 ,0 ,0 ,0 , 0 ,0 ,0 ,0 ,0 ,0 ,0 ,0 ,0 ,0 ,0 ,0 ,0 ,0 ,0 ,0 ,
    76,0 ,0 ,0 ,0 ,0 ,0 ,0 ,0 ,
    77,0 ,0 ,0 ,0 ,0 ,0 ,0 ,0 ,
    78,0 ,0 ,0 ,0 ,0 ,0 ,0 ,0 ,
    79,0 ,0 ,0 ,0 ,0 ,0 ,0 ,0 ,
    80,0 ,0 ,0 ,0 ,0 ,0 ,0 ,0 ,0 ,0 ,0 ,0 ,0 ,0 ,0 ,0 ,0 ,0 ,0 ,0 ,0 ,0 ,0 ,0 ,
    81,0 ,0 ,0 ,0 ,0 ,0 ,0 ,0 ,
    82,0 ,0 ,0 ,0 ,0 ,0 ,0 ,0 ,
    83,0 ,0 ,0 ,0 ,0 ,0 ,0 ,0 ,
    84,0 ,0 ,0 ,0 ,0 ,0 ,0 ,0
};
#ifdef __cplusplus
}
#endif
#endif // EbDefinitions_h
/* File EOF */<|MERGE_RESOLUTION|>--- conflicted
+++ resolved
@@ -64,7 +64,7 @@
 #define QPM                               1 // Change the QP of each SB using deltaq to improve efficiency (Only active in Intra frames)
 #define MFMV_SUPPORT                      1// Temporal mvp support. aka. MFMV
 
-<<<<<<< HEAD
+
 // Lossy optimizations -
 // Opt 0
 #define APPLY_3X3_FOR_BEST_ME             1 // Use the top 4 ME candidates @ 3x3 Unipred and 3x3 Bipred
@@ -77,8 +77,7 @@
 // Opt 4
 #define PRUNE_REF_FRAME_FRO_REC_PARTITION 1 // MD candidates reduction @ MD
 
-=======
->>>>>>> b7b71ce4
+
 //FOR DEBUGGING - Do not remove
 #define NO_ENCDEC                         0 // bypass encDec to test cmpliance of MD. complained achieved when skip_flag is OFF. Port sample code from VCI-SW_AV1_Candidate1 branch
 
